--- conflicted
+++ resolved
@@ -40,11 +40,7 @@
 TMP_PATH="$(abspath $4)"
 
 STEP=0
-<<<<<<< HEAD
-=======
-QUERYDB="$ABS_QUERY"
 ALN_PROFILE=""
->>>>>>> 42be3df1
 # processing
 [ -z "$NUM_IT" ] && NUM_IT=3;
 while [ $STEP -lt $NUM_IT ]; do
@@ -74,14 +70,9 @@
 
 	# call alignment module
 	if notExists "$TMP_PATH/aln_$STEP"; then
-<<<<<<< HEAD
-        $RUNNER $MMSEQS align "$QUERYDB" "$2" "$TMP_PATH/pref_$STEP" "$TMP_PATH/aln_$STEP" $ALIGNMENT_PAR $REALIGN -a \
+	    PARAM="ALIGNMENT_PAR_$STEP"
+        $RUNNER $MMSEQS align "$QUERYDB" "$2" "$TMP_PATH/pref_$STEP" "$TMP_PATH/aln_$STEP" ${!PARAM} $REALIGN ${ALN_PROFILE} -a \
             || fail "Alignment died"
-=======
-	    ALN_PAR=$(eval "echo \$ALIGNMENT_PAR_$STEP")
-        $RUNNER $MMSEQS align "$QUERYDB" "$2" "$TMP_PATH/pref_$STEP" "$TMP_PATH/aln_$STEP" $ALN_PAR $REALIGN $ALN_PROFILE -a
-        checkReturnCode "Alignment died"
->>>>>>> 42be3df1
     fi
 
     if [ $STEP -gt 0 ]; then
