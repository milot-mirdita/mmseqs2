--- conflicted
+++ resolved
@@ -25,12 +25,8 @@
 TMP_PATH="$4"
 
 if [ -n "$NEEDTARGETSPLIT" ]; then
-<<<<<<< HEAD
     if notExists "$TMP_PATH/target_seqs_split"; then
-=======
-    if notExists "$TMP_PATH/target_seqs"; then
         # shellcheck disable=SC2086
->>>>>>> 9684936e
         "$MMSEQS" splitsequence "$TARGET" "$TMP_PATH/target_seqs_split" ${SPLITSEQUENCE_PAR}  \
             || fail "Split sequence died"
     fi
