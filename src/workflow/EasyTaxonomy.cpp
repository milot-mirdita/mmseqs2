#include "Parameters.h"
#include "FileUtil.h"
#include "Debug.h"
#include "Util.h"
#include "CommandCaller.h"
#include "easytaxonomy.sh.h"

void setEasyTaxonomyDefaults(Parameters *p) {
    p->spacedKmer = true;
    p->removeTmpFiles = true;
    p->alignmentMode = Parameters::ALIGNMENT_MODE_SCORE_COV;
    p->sensitivity = 5.7;
    p->evalThr = 1;
    p->orfStartMode = 1;
    p->orfMinLength = 30;
    p->orfMaxLength = 32734;
}
void setEasyTaxonomyMustPassAlong(Parameters *p) {
    p->PARAM_SPACED_KMER_MODE.wasSet = true;
    p->PARAM_REMOVE_TMP_FILES.wasSet = true;
    p->PARAM_ALIGNMENT_MODE.wasSet = true;
    p->PARAM_S.wasSet = true;
    p->PARAM_E.wasSet = true;
    p->PARAM_ORF_START_MODE.wasSet = true;
    p->PARAM_ORF_MIN_LENGTH.wasSet = true;
    p->PARAM_ORF_MAX_LENGTH.wasSet = true;
}

int easytaxonomy(int argc, const char **argv, const Command& command) {
    Parameters& par = Parameters::getInstance();
    setEasyTaxonomyDefaults(&par);
    par.parseParameters(argc, argv, command, true, Parameters::PARSE_VARIADIC, 0);
    setEasyTaxonomyMustPassAlong(&par);

<<<<<<< HEAD
//    par.overrideParameterDescription((Command &) command, par.PARAM_TAX_OUTPUT_MODE.uniqid, "", "",
//                                     par.PARAM_TAX_OUTPUT_MODE.category | MMseqsParameter::COMMAND_EXPERT);
    par.parseParameters(argc, argv, command, true, Parameters::PARSE_VARIADIC, 0);

    std::string tmpDir = par.filenames.back();
    par.filenames.pop_back();
    if(FileUtil::directoryExists(tmpDir.c_str())==false){
        Debug(Debug::INFO) << "Tmp " << tmpDir << " folder does not exist or is not a directory.\n";
        if(FileUtil::makeDir(tmpDir.c_str()) == false){
            Debug(Debug::ERROR) << "Can not create tmp folder " << tmpDir << ".\n";
            EXIT(EXIT_FAILURE);
        }else{
            Debug(Debug::INFO) << "Created dir " << tmpDir << "\n";
        }
    }
    std::string hash = SSTR(par.hashParameter(par.filenames, par.taxonomy));
    if(par.reuseLatest){
        hash = FileUtil::getHashFromSymLink(tmpDir + "/latest");
    }
    tmpDir = tmpDir + "/" +hash;
    if(FileUtil::directoryExists(tmpDir.c_str())==false) {
        if (FileUtil::makeDir(tmpDir.c_str()) == false) {
            Debug(Debug::ERROR) << "Can not create sub tmp folder " << tmpDir << ".\n";
            EXIT(EXIT_FAILURE);
        }
    }
    FileUtil::symlinkAlias(tmpDir, "latest");
=======
    std::string tmpDir = par.filenames.back();
    std::string hash = SSTR(par.hashParameter(par.filenames, *command.params));
    if (par.reuseLatest) {
        hash = FileUtil::getHashFromSymLink(tmpDir + "/latest");
    }
    tmpDir = FileUtil::createTemporaryDirectory(tmpDir, hash);
    par.filenames.pop_back();
>>>>>>> e601ea0c

    CommandCaller cmd;
    cmd.addVariable("RESULTS", par.filenames.back().c_str());
    par.filenames.pop_back();
    cmd.addVariable("TARGET", par.filenames.back().c_str());
    par.filenames.pop_back();
    cmd.addVariable("TMP_PATH", tmpDir.c_str());
    cmd.addVariable("REMOVE_TMP", par.removeTmpFiles ? "TRUE" : NULL);
    cmd.addVariable("RUNNER", par.runner.c_str());

    int alignmentMode = par.alignmentMode;
    if (par.taxonomySearchMode == Parameters::TAXONOMY_2BLCA) {
        // at least cov must be set for extractalignedregion
        int targetMode = (int)Parameters::ALIGNMENT_MODE_SCORE_COV;
        par.alignmentMode = std::max(par.alignmentMode, targetMode);
    }
    par.taxonomyOutpuMode = Parameters::TAXONOMY_OUTPUT_ALIGNMENT;
    par.PARAM_TAX_OUTPUT_MODE.wasSet = true;
    cmd.addVariable("TAXONOMY_PAR", par.createParameterString(par.taxonomy, true).c_str());
    par.alignmentMode = alignmentMode;
    cmd.addVariable("LCA_PAR", par.createParameterString(par.lca).c_str());
    cmd.addVariable("CONVERT_PAR", par.createParameterString(par.convertalignments).c_str());
    cmd.addVariable("THREADS_PAR", par.createParameterString(par.threadsandcompression).c_str());
    cmd.addVariable("CREATETSV_PAR", par.createParameterString(par.createtsv).c_str());
    par.evalThr = 100000000;
    cmd.addVariable("SWAPRESULT_PAR", par.createParameterString(par.swapresult).c_str());
    FileUtil::writeFile(tmpDir + "/easy-taxonomy.sh", easytaxonomy_sh, easytaxonomy_sh_len);
    std::string program(tmpDir + "/easy-taxonomy.sh");
    cmd.execProgram(program.c_str(), par.filenames);

    return EXIT_SUCCESS;
}<|MERGE_RESOLUTION|>--- conflicted
+++ resolved
@@ -32,35 +32,6 @@
     par.parseParameters(argc, argv, command, true, Parameters::PARSE_VARIADIC, 0);
     setEasyTaxonomyMustPassAlong(&par);
 
-<<<<<<< HEAD
-//    par.overrideParameterDescription((Command &) command, par.PARAM_TAX_OUTPUT_MODE.uniqid, "", "",
-//                                     par.PARAM_TAX_OUTPUT_MODE.category | MMseqsParameter::COMMAND_EXPERT);
-    par.parseParameters(argc, argv, command, true, Parameters::PARSE_VARIADIC, 0);
-
-    std::string tmpDir = par.filenames.back();
-    par.filenames.pop_back();
-    if(FileUtil::directoryExists(tmpDir.c_str())==false){
-        Debug(Debug::INFO) << "Tmp " << tmpDir << " folder does not exist or is not a directory.\n";
-        if(FileUtil::makeDir(tmpDir.c_str()) == false){
-            Debug(Debug::ERROR) << "Can not create tmp folder " << tmpDir << ".\n";
-            EXIT(EXIT_FAILURE);
-        }else{
-            Debug(Debug::INFO) << "Created dir " << tmpDir << "\n";
-        }
-    }
-    std::string hash = SSTR(par.hashParameter(par.filenames, par.taxonomy));
-    if(par.reuseLatest){
-        hash = FileUtil::getHashFromSymLink(tmpDir + "/latest");
-    }
-    tmpDir = tmpDir + "/" +hash;
-    if(FileUtil::directoryExists(tmpDir.c_str())==false) {
-        if (FileUtil::makeDir(tmpDir.c_str()) == false) {
-            Debug(Debug::ERROR) << "Can not create sub tmp folder " << tmpDir << ".\n";
-            EXIT(EXIT_FAILURE);
-        }
-    }
-    FileUtil::symlinkAlias(tmpDir, "latest");
-=======
     std::string tmpDir = par.filenames.back();
     std::string hash = SSTR(par.hashParameter(par.filenames, *command.params));
     if (par.reuseLatest) {
@@ -68,7 +39,6 @@
     }
     tmpDir = FileUtil::createTemporaryDirectory(tmpDir, hash);
     par.filenames.pop_back();
->>>>>>> e601ea0c
 
     CommandCaller cmd;
     cmd.addVariable("RESULTS", par.filenames.back().c_str());
