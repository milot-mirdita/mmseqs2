--- conflicted
+++ resolved
@@ -111,13 +111,9 @@
     par.kmerScore = 0; // extract all k-mers
     par.sensitivity = 7.5;
     par.maskMode = 1;
-<<<<<<< HEAD
     // VTML has a slightly lower sensitivity in the regression test
     par.seedScoringMatrixFile = ScoreMatrixFile("blosum62.out", "nucleotide.out");
-    par.parseParameters(argc, argv, command, false, 0, 0);
-=======
     par.parseParameters(argc, argv, command, true, 0, 0);
->>>>>>> 3260d53f
 
     int dbType = FileUtil::parseDbType(par.db1.c_str());
     bool isNucl = Parameters::isEqualDbtype(dbType, Parameters::DBTYPE_NUCLEOTIDES);
