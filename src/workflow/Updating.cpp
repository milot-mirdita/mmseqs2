--- conflicted
+++ resolved
@@ -108,11 +108,8 @@
 
 std::string runScoresCalculation(std::string queryDB, std::string queryDBIndex,
         std::string targetDB, std::string targetDBIndex,
-<<<<<<< HEAD
         std::string tmpDir, Parameters &par, std::string dbName, std::list<std::string>* tmpFiles){
-=======
-        std::string tmpDir, Parameters& par, std::string dbName, std::list<std::string>* tmpFiles){
->>>>>>> 56b5227b
+
 
     struct timeval start, end;
     gettimeofday(&start, NULL);
