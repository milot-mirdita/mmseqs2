--- conflicted
+++ resolved
@@ -13,27 +13,6 @@
 int filtertaxdb(int argc, const char **argv, const Command& command) {
     Parameters& par = Parameters::getInstance();
     par.parseParameters(argc, argv, command, true, 0, 0);
-<<<<<<< HEAD
-
-    std::string nodesFile = par.db1 + "_nodes.dmp";
-    std::string namesFile = par.db1 + "_names.dmp";
-    std::string mergedFile = par.db1 + "_merged.dmp";
-    if (FileUtil::fileExists(nodesFile.c_str())
-        && FileUtil::fileExists(namesFile.c_str())
-        && FileUtil::fileExists(mergedFile.c_str())) {
-    } else if (FileUtil::fileExists("nodes.dmp")
-               && FileUtil::fileExists("names.dmp")
-               && FileUtil::fileExists("merged.dmp")) {
-        nodesFile = "nodes.dmp";
-        namesFile = "names.dmp";
-        mergedFile = "merged.dmp";
-    } else {
-        Debug(Debug::ERROR) << "names.dmp, nodes.dmp or merged.dmp from NCBI taxdump could not be found!\n";
-        EXIT(EXIT_FAILURE);
-    }
-
-=======
->>>>>>> e601ea0c
 
     NcbiTaxonomy * t = NcbiTaxonomy::openTaxonomy(par.db1);
     
