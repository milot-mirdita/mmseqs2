--- conflicted
+++ resolved
@@ -137,14 +137,9 @@
     const size_t kmer_size=6;
 
     Parameters& par = Parameters::getInstance();
-<<<<<<< HEAD
+    par.initMatrices();
     SubstitutionMatrix subMat(par.scoringMatrixFile.values.aminoacid().c_str(), 2.0, 0.0);
-    std::cout << "Subustitution matrix:\n";
-=======
-    par.initMatrices();
-    SubstitutionMatrix subMat(par.scoringMatrixFile.aminoacids, 2.0, 0.0);
     std::cout << "Substitution matrix:\n";
->>>>>>> 139e4502
     SubstitutionMatrix::print(subMat.subMatrix,subMat.num2aa,subMat.alphabetSize);
     //   BaseMatrix::print(subMat.subMatrix, subMat.alphabetSize);
     std::cout << "\n";
