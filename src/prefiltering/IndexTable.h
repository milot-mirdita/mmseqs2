#ifndef INDEX_TABLE_H
#define INDEX_TABLE_H

//
// Written by Martin Steinegger martin.steinegger@mpibpc.mpg.de and Maria Hauser mhauser@genzentrum.lmu.de
//
// Abstract: Index table stores the list of DB sequences containing a certain k-mer, for each k-mer.
//

#include <iostream>
#include <fstream>
#include <algorithm>
#include <list>
#include <sys/mman.h>
#include <new>

#include "omptl/omptl_algorithm"
#include "DBReader.h"
#include "Sequence.h"
#include "Indexer.h"
#include "Debug.h"
#include "Util.h"
#include "SequenceLookup.h"
#include "MathUtil.h"
#include "KmerGenerator.h"

#ifdef OPENMP
#include <omp.h>
#endif

// IndexEntryLocal is an entry with position and seqId for a kmer
// structure needs to be packed or it will need 8 bytes instead of 6
struct __attribute__((__packed__)) IndexEntryLocal {
    unsigned int seqId;
    unsigned short position_j;
};

struct __attribute__((__packed__)) IndexEntryLocalTmp {
    unsigned int kmer;
    unsigned int seqId;
    unsigned short position_j;

    IndexEntryLocalTmp(unsigned int kmer, unsigned int seqId, unsigned short position_j)
<<<<<<< HEAD
        : kmer(kmer), seqId(seqId), position_j(position_j) {}
=======
            :kmer(kmer),seqId(seqId), position_j(position_j)
    {}
>>>>>>> 78d7ecf4

    IndexEntryLocalTmp() {}

    static bool comapreByIdAndPos(IndexEntryLocalTmp first, IndexEntryLocalTmp second){
        if(first.kmer < second.kmer )
            return true;
        if(second.kmer < first.kmer )
            return false;
        if(first.position_j < second.position_j )
            return true;
        if(second.position_j < first.position_j )
            return false;
        return false;
    }
};

class IndexTable {
public:
    IndexTable(int alphabetSize, int kmerSize, bool externalData)
            : tableSize(MathUtil::ipow<size_t>(alphabetSize, kmerSize)), alphabetSize(alphabetSize),
              kmerSize(kmerSize), externalData(externalData), tableEntriesNum(0), size(0),
              indexer(new Indexer(alphabetSize, kmerSize)), entries(NULL), offsets(NULL), sequenceLookup(NULL) {
        if (externalData == false) {
            offsets = new(std::nothrow) size_t[tableSize + 1];
            memset(offsets, 0, (tableSize + 1) * sizeof(size_t));
            Util::checkAllocation(offsets, "Could not allocate entries memory in IndexTable::initMemory");
        }
    }

    virtual ~IndexTable() {
        deleteEntries();

        delete indexer;
        if (sequenceLookup != NULL) {
            delete sequenceLookup;
        }
    }

    void deleteEntries() {
        if (externalData == false) {
            if (entries != NULL) {
                delete[] entries;
                entries = NULL;
            }
            if (offsets != NULL) {
                delete[] offsets;
                offsets = NULL;
            }
        }
    }

    // count k-mers in the sequence, so enough memory for the sequence lists can be allocated in the end
    size_t addSimilarKmerCount (Sequence* s, KmerGenerator * kmerGenerator, Indexer * idxer,
                                int threshold, char * diagonalScore){

        s->resetCurrPos();
        std::vector<unsigned int> seqKmerPosBuffer;

        //idxer->reset();
        while(s->hasNextKmer()){
            const int * kmer = s->nextKmer();
            const ScoreMatrix kmerList = kmerGenerator->generateKmerList(kmer);

            //unsigned int kmerIdx = idxer->int2index(kmer, 0, kmerSize);
            for(size_t i = 0; i < kmerList.elementSize; i++){
                seqKmerPosBuffer.push_back(kmerList.index[i]);
            }
        }
        if(seqKmerPosBuffer.size() > 1){
            std::sort(seqKmerPosBuffer.begin(), seqKmerPosBuffer.end());
        }
        size_t countUniqKmer = 0;
        unsigned int prevKmerIdx = UINT_MAX;
        for(size_t i = 0; i < seqKmerPosBuffer.size(); i++){
            unsigned int kmerIdx = seqKmerPosBuffer[i];
            if(prevKmerIdx != kmerIdx){
                //table[kmerIdx] += 1;
                // size increases by one
                __sync_fetch_and_add(&(offsets[kmerIdx]), 1);
                countUniqKmer++;
            }
            prevKmerIdx = kmerIdx;
        }
        return countUniqKmer;
    }

    // count k-mers in the sequence, so enough memory for the sequence lists can be allocated in the end
    size_t addKmerCount(Sequence *s, Indexer *idxer, unsigned int *seqKmerPosBuffer,
                        int threshold, char *diagonalScore) {
        s->resetCurrPos();
        size_t countKmer = 0;
        while(s->hasNextKmer()){
            const int * kmer = s->nextKmer();
            if(threshold > 0){
                int score = 0;
                for(int pos = 0; pos < kmerSize; pos++){
                    score += diagonalScore[kmer[pos]];
                }
                if(score < threshold){
                    continue;
                }
            }
            unsigned int kmerIdx = idxer->int2index(kmer, 0, kmerSize);
            seqKmerPosBuffer[countKmer] = kmerIdx;
            countKmer++;
        }
        if(countKmer > 1){
            std::sort(seqKmerPosBuffer, seqKmerPosBuffer + countKmer);
        }
        size_t countUniqKmer = 0;
        unsigned int prevKmerIdx = UINT_MAX;
        for(size_t i = 0; i < countKmer; i++){
            unsigned int kmerIdx = seqKmerPosBuffer[i];
            if(prevKmerIdx != kmerIdx){
                //table[kmerIdx] += 1;
                // size increases by one
                __sync_fetch_and_add(&(offsets[kmerIdx]), 1);
                countUniqKmer++;
            }
            prevKmerIdx = kmerIdx;
        }
        return countUniqKmer;
    }

    // get list of DB sequences containing this k-mer
    inline IndexEntryLocal *getDBSeqList(int kmer, size_t *matchedListSize) {
        const ptrdiff_t diff = offsets[kmer + 1] - offsets[kmer];
        *matchedListSize = static_cast<size_t>(diff);
        return (entries + offsets[kmer]);
    }

    // get pointer to entries array
    IndexEntryLocal *getEntries() {
        return entries;
    }

    inline size_t getOffset(size_t kmer) {
        return offsets[kmer];
    }

    size_t *getOffsets() {
        return offsets;
    }

    // init the arrays for the sequence lists
    void initMemory(size_t tableEntriesNum, SequenceLookup *seqLookup, size_t dbSize) {
        this->tableEntriesNum = tableEntriesNum;
        this->size = dbSize; // amount of sequences added

        if (seqLookup != NULL) {
            sequenceLookup = seqLookup;
        }
        // allocate memory for the sequence id lists
        // tablesSizes is added to put the Size of the entry infront fo the memory
        // +1 for table[tableSize] pointer address
        entries = new(std::nothrow) IndexEntryLocal[tableEntriesNum];
        Util::checkAllocation(entries, "Could not allocate entries memory in IndexTable::initMemory");
    }

    // allocates memory for index tables
    void init() {
        // set the pointers in the index table to the start of the list for a certain k-mer
<<<<<<< HEAD
        size_t offset = 0;
        for (size_t i = 0; i < tableSize; i++) {
            size_t currentOffset = offsets[i];
            offsets[i] = offset;
            offset += currentOffset;
=======
        for (size_t i = 0; i < tableSize; i++){
            const size_t entriesCount = (size_t) table[i];
            table[i] = it;
            it += (entriesCount * this->sizeOfEntry);
>>>>>>> 78d7ecf4
        }
        offsets[tableSize] = offset;
    }

    // init index table with external data (needed for index readin)
    void initTableByExternalData(size_t sequenceCount, size_t tableEntriesNum,
                                 IndexEntryLocal *entries, size_t *entryOffsets, SequenceLookup *lookup) {
        this->tableEntriesNum = tableEntriesNum;
        this->size = sequenceCount;

        if (lookup != NULL) {
            sequenceLookup = lookup;
        }

        this->entries = entries;
        this->offsets = entryOffsets;
    }

    void revertPointer() {
        for (size_t i = tableSize; i > 0; i--) {
            offsets[i] = offsets[i - 1];
        }
        offsets[0] = 0;
    }

    void printStatistics(char *int2aa) {
        const size_t top_N = 10;
        std::pair<size_t, size_t> topElements[top_N];
        for (size_t j = 0; j < top_N; j++) {
            topElements[j].first = 0;
        }

        size_t entrySize = 0;
        size_t minKmer = 0;
        size_t emptyKmer = 0;
        for (size_t i = 0; i < tableSize; i++) {
            const ptrdiff_t size = offsets[i + 1] - offsets[i];
            minKmer = std::min(minKmer, (size_t) size);
            entrySize += size;
            if (size == 0) {
                emptyKmer++;
            }
            if (((size_t) size) < topElements[top_N - 1].first)
                continue;
            for (size_t j = 0; j < top_N; j++) {
                if (topElements[j].first < ((size_t) size)) {
                    topElements[j].first = static_cast<unsigned long>(size);
                    topElements[j].second = i;
                    break;
                }
            }
        }

        double avgKmer = ((double) entrySize) / ((double) tableSize);
        Debug(Debug::INFO) << "DB statistic\n";
        Debug(Debug::INFO) << "Entries:         " << entrySize << "\n";
        Debug(Debug::INFO) << "DB Size:         " << entrySize * sizeof(IndexEntryLocal) + tableSize * sizeof(size_t) << " (byte)\n";
        Debug(Debug::INFO) << "Avg Kmer Size:   " << avgKmer << "\n";
        Debug(Debug::INFO) << "Top " << top_N << " Kmers\n   ";
        for (size_t j = 0; j < top_N; j++) {
            Debug(Debug::INFO) << "\t";
            indexer->printKmer(topElements[j].second, kmerSize, int2aa);
            Debug(Debug::INFO) << "\t\t" << topElements[j].first << "\n";
        }
        Debug(Debug::INFO) << "Min Kmer Size:   " << minKmer << "\n";
        Debug(Debug::INFO) << "Empty list: " << emptyKmer << "\n\n";

    }

    // FUNCTIONS TO OVERWRITE
    // add k-mers of the sequence to the index table
    void addSimilarSequence (Sequence* s, KmerGenerator * kmerGenerator, Indexer * idxer,
<<<<<<< HEAD
                             size_t aaFrom, size_t aaSize,
=======
>>>>>>> 78d7ecf4
                             int threshold, char * diagonalScore){
        std::vector<IndexEntryLocalTmp> buffer;
        // iterate over all k-mers of the sequence and add the id of s to the sequence list of the k-mer (tableDummy)
        s->resetCurrPos();
        idxer->reset();
        size_t kmerPos = 0;
        while(s->hasNextKmer()){
            const int * kmer = s->nextKmer();
            ScoreMatrix scoreMatrix = kmerGenerator->generateKmerList(kmer);
            for(size_t i = 0; i < scoreMatrix.elementSize; i++) {
                unsigned int kmerIdx = scoreMatrix.index[i];
<<<<<<< HEAD
                if (kmerIdx >= aaFrom && kmerIdx < aaFrom + aaSize) {
                    // if region got masked do not add kmer
                    if (offsets[kmerIdx + 1] - offsets[kmerIdx] == 0)
                        continue;
                    buffer.push_back(IndexEntryLocalTmp(kmerIdx,s->getId(), s->getCurrentPosition()));
                    kmerPos++;
                }
=======
                // if region got masked do not add kmer
                if ((table[kmerIdx + 1] - table[kmerIdx]) == 0)
                    continue;
                buffer.push_back(IndexEntryLocalTmp(kmerIdx,s->getId(), s->getCurrentPosition()));
                kmerPos++;
>>>>>>> 78d7ecf4
            }
        }

        if(kmerPos>1){
            std::sort(buffer.begin(), buffer.end(), IndexEntryLocalTmp::comapreByIdAndPos);
        }
        unsigned int prevKmer = UINT_MAX;
        IndexEntryLocal ** entries=(IndexEntryLocal **)table;
        for(size_t pos = 0; pos < buffer.size(); pos++){
            unsigned int kmerIdx = buffer[pos].kmer;
            if(kmerIdx != prevKmer){
<<<<<<< HEAD
                IndexEntryLocal * entry = (entries + offsets[kmerIdx]);
                entry->seqId      = buffer[pos].seqId;
                entry->position_j = buffer[pos].position_j;
                offsets[kmerIdx] += 1;
=======
                IndexEntryLocal*  entry = __sync_fetch_and_add(&entries[kmerIdx], (IndexEntryLocal*)sizeof(IndexEntryLocal));
                entry->seqId      = buffer[pos].seqId;
                entry->position_j = buffer[pos].position_j;
>>>>>>> 78d7ecf4
            }
            prevKmer = kmerIdx;
        }
    }

    // add k-mers of the sequence to the index table
    void addSequence (Sequence* s, Indexer * idxer,
                      IndexEntryLocalTmp * buffer,
                      int threshold, char * diagonalScore){
        // iterate over all k-mers of the sequence and add the id of s to the sequence list of the k-mer (tableDummy)
        s->resetCurrPos();
        idxer->reset();
        size_t kmerPos = 0;
        while (s->hasNextKmer()){
            const int * kmer = s->nextKmer();
<<<<<<< HEAD
            unsigned int kmerIdx = idxer->int2index(kmer, 0, kmerSize);
            if (kmerIdx >= aaFrom  && kmerIdx < aaFrom + aaSize){
                // if region got masked do not add kmer
                if (offsets[kmerIdx + 1] - offsets[kmerIdx] == 0)
                    continue;

                if(threshold > 0) {
                    int score = 0;
                    for (int pos = 0; pos < kmerSize; pos++) {
                        score += diagonalScore[kmer[pos]];
                    }
                    if (score < threshold) {
                        continue;
                    }
=======

            if(threshold > 0) {
                int score = 0;
                for (int pos = 0; pos < kmerSize; pos++) {
                    score += diagonalScore[kmer[pos]];
                }
                if (score < threshold) {
                    continue;
>>>>>>> 78d7ecf4
                }
            }
            unsigned int kmerIdx = idxer->int2index(kmer, 0, kmerSize);
            // if region got masked do not add kmer
            if((table[kmerIdx+1] - table[kmerIdx]) == 0)
                continue;

            buffer[kmerPos].kmer = kmerIdx;
            buffer[kmerPos].seqId      = s->getId();
            buffer[kmerPos].position_j = s->getCurrentPosition();
            kmerPos++;
        }

        if(kmerPos>1){
            std::sort(buffer, buffer+kmerPos, IndexEntryLocalTmp::comapreByIdAndPos);
        }
        unsigned int prevKmer = UINT_MAX;
        IndexEntryLocal ** entries = (IndexEntryLocal **) table;
        for(size_t pos = 0; pos < kmerPos; pos++){
            unsigned int kmerIdx = buffer[pos].kmer;
            if(kmerIdx != prevKmer){
<<<<<<< HEAD
                IndexEntryLocal *entry = (entries + offsets[kmerIdx]);
                entry->seqId      = buffer[pos].seqId;
                entry->position_j = buffer[pos].position_j;

                offsets[kmerIdx] += 1;
=======
                //IndexEntryLocal * entry = (IndexEntryLocal *) (table[kmerIdx]);
                IndexEntryLocal*  entry = __sync_fetch_and_add(&entries[kmerIdx], (IndexEntryLocal*)sizeof(IndexEntryLocal));
                entry->seqId      = buffer[pos].seqId;
                entry->position_j = buffer[pos].position_j;
>>>>>>> 78d7ecf4
            }
            prevKmer = kmerIdx;
        }
    }

    // prints the IndexTable
<<<<<<< HEAD
    void print(char *int2aa) {
        for (size_t i = 0; i < tableSize; i++) {
            ptrdiff_t entrySize = offsets[i + 1] - offsets[i];
            if (entrySize > 0) {
                indexer->printKmer(i, kmerSize, int2aa);
=======
    void print(char * int2aa) {
        for (size_t i = 0; i < tableSize; i++){
            ptrdiff_t entrieSize = (table[i+1] - table[i]) / sizeof(IndexEntryLocal);
            if (entrieSize > 0){
                idxer->printKmer(i, kmerSize, int2aa);
>>>>>>> 78d7ecf4
                Debug(Debug::INFO) << "\n";
                IndexEntryLocal *e = (entries + offsets[i]);
                for (unsigned int j = 0; j < entrySize; j++) {
                    Debug(Debug::INFO) << "\t(" << e[j].seqId << ", " << e[j].position_j << ")\n";
                }
            }
        }
    };

    // get amount of sequences in Index
    size_t getSize() { return size; };

    // returns the size of  table entries
    uint64_t getTableEntriesNum() { return tableEntriesNum; };

    // returns table size
    size_t getTableSize() { return tableSize; };

    // returns the size of the entry (int for global) (IndexEntryLocal for local)
    size_t getSizeOfEntry() { return sizeof(IndexEntryLocal); }

    SequenceLookup *getSequenceLookup() { return sequenceLookup; }

    int getKmerSize() {
        return kmerSize;
    }

    int getAlphabetSize() {
        return alphabetSize;
    }

    static int computeKmerSize(size_t aaSize) {
        return aaSize < getUpperBoundAACountForKmerSize(6) ? 6 : 7;
    }


    static size_t getUpperBoundAACountForKmerSize(int kmerSize) {
        switch (kmerSize) {
            case 6:
                return 3350000000;
            case 7:
                return (SIZE_MAX - 1); // SIZE_MAX is often reserved as safe flag
            default:
                Debug(Debug::ERROR) << "Invalid kmer size of " << kmerSize << "!\n";
                EXIT(EXIT_FAILURE);
        }
    }


protected:
    // alphabetSize**kmerSize
    const size_t tableSize;
    const int alphabetSize;
    const int kmerSize;

    // external data from mmap
    const bool externalData;

    // number of entries in all sequence lists - must be 64bit
    uint64_t tableEntriesNum;
    // number of sequences in Index
    size_t size;

    Indexer *indexer;

    // Index table entries: ids of sequences containing a certain k-mer, stored sequentially in the memory
    IndexEntryLocal *entries;
    size_t *offsets;

    // sequence lookup
    SequenceLookup *sequenceLookup;
};
<<<<<<< HEAD

=======
>>>>>>> 78d7ecf4
#endif<|MERGE_RESOLUTION|>--- conflicted
+++ resolved
@@ -41,12 +41,8 @@
     unsigned short position_j;
 
     IndexEntryLocalTmp(unsigned int kmer, unsigned int seqId, unsigned short position_j)
-<<<<<<< HEAD
-        : kmer(kmer), seqId(seqId), position_j(position_j) {}
-=======
             :kmer(kmer),seqId(seqId), position_j(position_j)
     {}
->>>>>>> 78d7ecf4
 
     IndexEntryLocalTmp() {}
 
@@ -71,6 +67,7 @@
               indexer(new Indexer(alphabetSize, kmerSize)), entries(NULL), offsets(NULL), sequenceLookup(NULL) {
         if (externalData == false) {
             offsets = new(std::nothrow) size_t[tableSize + 1];
+            mmap(NULL, sizeof(size_t) * (tableSize + 1), PROT_READ, MAP_ANONYMOUS, -1, 0);
             memset(offsets, 0, (tableSize + 1) * sizeof(size_t));
             Util::checkAllocation(offsets, "Could not allocate entries memory in IndexTable::initMemory");
         }
@@ -209,18 +206,11 @@
     // allocates memory for index tables
     void init() {
         // set the pointers in the index table to the start of the list for a certain k-mer
-<<<<<<< HEAD
         size_t offset = 0;
         for (size_t i = 0; i < tableSize; i++) {
-            size_t currentOffset = offsets[i];
+            const size_t currentOffset = offsets[i];
             offsets[i] = offset;
             offset += currentOffset;
-=======
-        for (size_t i = 0; i < tableSize; i++){
-            const size_t entriesCount = (size_t) table[i];
-            table[i] = it;
-            it += (entriesCount * this->sizeOfEntry);
->>>>>>> 78d7ecf4
         }
         offsets[tableSize] = offset;
     }
@@ -293,10 +283,7 @@
     // FUNCTIONS TO OVERWRITE
     // add k-mers of the sequence to the index table
     void addSimilarSequence (Sequence* s, KmerGenerator * kmerGenerator, Indexer * idxer,
-<<<<<<< HEAD
-                             size_t aaFrom, size_t aaSize,
-=======
->>>>>>> 78d7ecf4
+
                              int threshold, char * diagonalScore){
         std::vector<IndexEntryLocalTmp> buffer;
         // iterate over all k-mers of the sequence and add the id of s to the sequence list of the k-mer (tableDummy)
@@ -308,21 +295,12 @@
             ScoreMatrix scoreMatrix = kmerGenerator->generateKmerList(kmer);
             for(size_t i = 0; i < scoreMatrix.elementSize; i++) {
                 unsigned int kmerIdx = scoreMatrix.index[i];
-<<<<<<< HEAD
-                if (kmerIdx >= aaFrom && kmerIdx < aaFrom + aaSize) {
-                    // if region got masked do not add kmer
-                    if (offsets[kmerIdx + 1] - offsets[kmerIdx] == 0)
-                        continue;
-                    buffer.push_back(IndexEntryLocalTmp(kmerIdx,s->getId(), s->getCurrentPosition()));
-                    kmerPos++;
-                }
-=======
+
                 // if region got masked do not add kmer
-                if ((table[kmerIdx + 1] - table[kmerIdx]) == 0)
+                if (offsets[kmerIdx + 1] - offsets[kmerIdx] == 0)
                     continue;
                 buffer.push_back(IndexEntryLocalTmp(kmerIdx,s->getId(), s->getCurrentPosition()));
                 kmerPos++;
->>>>>>> 78d7ecf4
             }
         }
 
@@ -330,20 +308,13 @@
             std::sort(buffer.begin(), buffer.end(), IndexEntryLocalTmp::comapreByIdAndPos);
         }
         unsigned int prevKmer = UINT_MAX;
-        IndexEntryLocal ** entries=(IndexEntryLocal **)table;
         for(size_t pos = 0; pos < buffer.size(); pos++){
             unsigned int kmerIdx = buffer[pos].kmer;
             if(kmerIdx != prevKmer){
-<<<<<<< HEAD
-                IndexEntryLocal * entry = (entries + offsets[kmerIdx]);
+                size_t offset = __sync_fetch_and_add(offsets[kmerIdx], 1);
+                IndexEntryLocal *entry = &entries[offset];
                 entry->seqId      = buffer[pos].seqId;
                 entry->position_j = buffer[pos].position_j;
-                offsets[kmerIdx] += 1;
-=======
-                IndexEntryLocal*  entry = __sync_fetch_and_add(&entries[kmerIdx], (IndexEntryLocal*)sizeof(IndexEntryLocal));
-                entry->seqId      = buffer[pos].seqId;
-                entry->position_j = buffer[pos].position_j;
->>>>>>> 78d7ecf4
             }
             prevKmer = kmerIdx;
         }
@@ -359,22 +330,10 @@
         size_t kmerPos = 0;
         while (s->hasNextKmer()){
             const int * kmer = s->nextKmer();
-<<<<<<< HEAD
             unsigned int kmerIdx = idxer->int2index(kmer, 0, kmerSize);
-            if (kmerIdx >= aaFrom  && kmerIdx < aaFrom + aaSize){
-                // if region got masked do not add kmer
-                if (offsets[kmerIdx + 1] - offsets[kmerIdx] == 0)
-                    continue;
-
-                if(threshold > 0) {
-                    int score = 0;
-                    for (int pos = 0; pos < kmerSize; pos++) {
-                        score += diagonalScore[kmer[pos]];
-                    }
-                    if (score < threshold) {
-                        continue;
-                    }
-=======
+            // if region got masked do not add kmer
+            if (offsets[kmerIdx + 1] - offsets[kmerIdx] == 0)
+                continue;
 
             if(threshold > 0) {
                 int score = 0;
@@ -383,13 +342,8 @@
                 }
                 if (score < threshold) {
                     continue;
->>>>>>> 78d7ecf4
-                }
-            }
-            unsigned int kmerIdx = idxer->int2index(kmer, 0, kmerSize);
-            // if region got masked do not add kmer
-            if((table[kmerIdx+1] - table[kmerIdx]) == 0)
-                continue;
+                }
+            }
 
             buffer[kmerPos].kmer = kmerIdx;
             buffer[kmerPos].seqId      = s->getId();
@@ -400,44 +354,29 @@
         if(kmerPos>1){
             std::sort(buffer, buffer+kmerPos, IndexEntryLocalTmp::comapreByIdAndPos);
         }
+
         unsigned int prevKmer = UINT_MAX;
-        IndexEntryLocal ** entries = (IndexEntryLocal **) table;
         for(size_t pos = 0; pos < kmerPos; pos++){
             unsigned int kmerIdx = buffer[pos].kmer;
             if(kmerIdx != prevKmer){
-<<<<<<< HEAD
-                IndexEntryLocal *entry = (entries + offsets[kmerIdx]);
+                size_t offset = __sync_fetch_and_add(offsets[kmerIdx], 1);
+                IndexEntryLocal *entry = &entries[offset];
                 entry->seqId      = buffer[pos].seqId;
                 entry->position_j = buffer[pos].position_j;
-
-                offsets[kmerIdx] += 1;
-=======
-                //IndexEntryLocal * entry = (IndexEntryLocal *) (table[kmerIdx]);
-                IndexEntryLocal*  entry = __sync_fetch_and_add(&entries[kmerIdx], (IndexEntryLocal*)sizeof(IndexEntryLocal));
-                entry->seqId      = buffer[pos].seqId;
-                entry->position_j = buffer[pos].position_j;
->>>>>>> 78d7ecf4
             }
             prevKmer = kmerIdx;
         }
     }
 
     // prints the IndexTable
-<<<<<<< HEAD
     void print(char *int2aa) {
         for (size_t i = 0; i < tableSize; i++) {
             ptrdiff_t entrySize = offsets[i + 1] - offsets[i];
             if (entrySize > 0) {
                 indexer->printKmer(i, kmerSize, int2aa);
-=======
-    void print(char * int2aa) {
-        for (size_t i = 0; i < tableSize; i++){
-            ptrdiff_t entrieSize = (table[i+1] - table[i]) / sizeof(IndexEntryLocal);
-            if (entrieSize > 0){
-                idxer->printKmer(i, kmerSize, int2aa);
->>>>>>> 78d7ecf4
+
                 Debug(Debug::INFO) << "\n";
-                IndexEntryLocal *e = (entries + offsets[i]);
+                IndexEntryLocal *e = &entries[offsets[i]];
                 for (unsigned int j = 0; j < entrySize; j++) {
                     Debug(Debug::INFO) << "\t(" << e[j].seqId << ", " << e[j].position_j << ")\n";
                 }
@@ -508,8 +447,4 @@
     // sequence lookup
     SequenceLookup *sequenceLookup;
 };
-<<<<<<< HEAD
-
-=======
->>>>>>> 78d7ecf4
 #endif