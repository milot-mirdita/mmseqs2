--- conflicted
+++ resolved
@@ -21,20 +21,10 @@
     par.parseParameters(argc, argv, command, true, 0, MMseqsParameter::COMMAND_PREFILTER);
 
     Timer timer;
-<<<<<<< HEAD
-
-    int queryDbType = FileUtil::parseDbType(par.db1.c_str());
-
-    std::string indexStr = PrefilteringIndexReader::searchForIndex(par.db2);
-    int targetDbType = FileUtil::parseDbType(par.db2.c_str());
-    if(Parameters::isEqualDbtype(targetDbType, Parameters::DBTYPE_INDEX_DB) == true){
-        DBReader<unsigned int> dbr(par.db2.c_str(), par.db2Index.c_str(), par.threads, DBReader<unsigned int>::USE_INDEX|DBReader<unsigned int>::USE_DATA);
-=======
     int queryDbType = FileUtil::parseDbType(par.db1.c_str());
     int targetDbType = FileUtil::parseDbType(par.db2.c_str());
     if(Parameters::isEqualDbtype(targetDbType, Parameters::DBTYPE_INDEX_DB) == true) {
         DBReader<unsigned int> dbr(par.db2.c_str(), par.db2Index.c_str(), par.threads, DBReader<unsigned int>::USE_INDEX | DBReader<unsigned int>::USE_DATA);
->>>>>>> e601ea0c
         dbr.open(DBReader<unsigned int>::NOSORT);
         PrefilteringIndexData data = PrefilteringIndexReader::getMetadata(&dbr);
         targetDbType = data.seqType;
