--- conflicted
+++ resolved
@@ -15,12 +15,9 @@
     Parameters& par = Parameters::getInstance();
     par.parseParameters(argc, argv, command, 3, true, false, MMseqsParameter::COMMAND_PREFILTER );
 
-<<<<<<< HEAD
-    Parameters par;
-    par.parseParameters(argc, argv, usage, par.prefilter, 3, true, false, MMseqsParameter::COMMAND_PREFILTER );
-=======
+
     MMseqsMPI::init(argc, argv);
->>>>>>> b79e9bf8
+
 
     struct timeval start, end;
     gettimeofday(&start, NULL);
