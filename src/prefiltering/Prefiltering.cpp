#include "Prefiltering.h"
#include "NucleotideMatrix.h"
#include "ReducedMatrix.h"
#include "SubstitutionMatrixWithoutX.h"
#include "ExtendedSubstitutionMatrix.h"
#include "PatternCompiler.h"

#include <sys/time.h>

#ifdef OPENMP
#include <omp.h>
#endif

Prefiltering::Prefiltering(const std::string &targetDB,
                           const std::string &targetDBIndex,
                           const Parameters &par) :
        targetDB(targetDB),
        targetDBIndex(targetDBIndex),
        splits(par.split),
        kmerSize(par.kmerSize),
        spacedKmer(par.spacedKmer != 0),
        alphabetSize(par.alphabetSize),
        maskMode(par.maskMode),
        splitMode(par.splitMode),
        scoringMatrixFile(par.scoringMatrixFile),
        targetSeqType(par.targetSeqType),
        maxResListLen(par.maxResListLen),
        kmerScore(par.kmerScore),
        sensitivity(par.sensitivity),
        resListOffset(par.resListOffset),
        maxSeqLen(par.maxSeqLen),
        querySeqType(par.querySeqType),
        diagonalScoring(par.diagonalScoring != 0),
        minDiagScoreThr(static_cast<unsigned int>(par.minDiagScoreThr)),
        aaBiasCorrection(par.compBiasCorrection != 0),
        covThr(par.covThr), includeIdentical(par.includeIdentity),
        earlyExit(par.earlyExit),
        noPreload(par.noPreload),
        threads(static_cast<unsigned int>(par.threads)) {
#ifdef OPENMP
    Debug(Debug::INFO) << "Using " << threads << " threads.\n";
#endif

    if (maskMode >= 2) {
        Debug(Debug::ERROR) << "--mask 2 can only be used in createindex.\n";
        EXIT(EXIT_FAILURE);
    }

    int minKmerThr = INT_MIN;
    std::string indexDB = PrefilteringIndexReader::searchForIndex(targetDB);
    if (indexDB != "") {
        Debug(Debug::INFO) << "Use index  " << indexDB << "\n";
<<<<<<< HEAD
        tdbr = new DBReader<unsigned int>(indexDB.c_str(), (indexDB + ".index").c_str());
        tdbr->open(DBReader<unsigned int>::NOSORT);
        templateDBIsIndex = PrefilteringIndexReader::checkIfIndexFile(tdbr);
        if (templateDBIsIndex == true) {
            // exchange reader with old ffindex reader
            tidxdbr = tdbr;
            tdbr = PrefilteringIndexReader::openNewReader(tdbr);
            PrefilteringIndexReader::printSummary(tidxdbr);
            PrefilteringIndexData data = PrefilteringIndexReader::getMetadata(tidxdbr);
            kmerSize = data.kmerSize;
            alphabetSize = data.alphabetSize;
            maskMode = data.maskMode;
            targetSeqType = data.seqType;

            if (querySeqType == Sequence::HMM_PROFILE && targetSeqType == Sequence::HMM_PROFILE) {
                Debug(Debug::ERROR) << "--query-profile cannot be used with a --target-profile database!\n";
                EXIT(EXIT_FAILURE);
=======

        this->tdbr = new DBReader<unsigned int>(indexDB.c_str(), (indexDB + ".index").c_str());
    }else{
        Debug(Debug::INFO) << "Cound not find precomputed index. Compute index.\n";
        this->tdbr = new DBReader<unsigned int>(targetDB.c_str(), targetDBIndex.c_str());
    }
    tdbr->open(DBReader<unsigned int>::NOSORT);
    templateDBIsIndex = PrefilteringIndexReader::checkIfIndexFile(tdbr);
    if(templateDBIsIndex == true){ // exchange reader with old ffindex reader
        this->tidxdbr = this->tdbr;
        this->tdbr = PrefilteringIndexReader::openNewReader(tdbr);
        PrefilteringIndexData data = PrefilteringIndexReader::getMetadata(tidxdbr);
        this->kmerSize     = data.kmerSize;
        this->alphabetSize = data.alphabetSize;
        this->split        = data.split;
        this->spacedKmer   = (data.spacedKmer == 1) ? true : false;
    }
    if(templateDBIsIndex == false && sameQTDB == true){
        this->tdbr->close();
        delete tdbr;
        this->tdbr = qdbr;
    }else if(templateDBIsIndex == false){
        this->tdbr->close();
        delete tdbr;
        this->tdbr = new DBReader<unsigned int>(targetDB.c_str(), targetDBIndex.c_str());
        tdbr->open(DBReader<unsigned int>::LINEAR_ACCCESS);
    }

    Debug(Debug::INFO) << "Query database: " << par.db1 << "(size=" << qdbr->getSize() << ")\n";
    Debug(Debug::INFO) << "Target database: " << par.db2 << "(size=" << tdbr->getSize() << ")\n";

    const size_t totalMemoryInByte =  Util::getTotalSystemMemory();
    size_t neededSize = estimateMemoryConsumption(1,
                                                  tdbr->getSize(), tdbr->getAminoAcidDBSize(),
                                                  maxResListLen, alphabetSize,
                                                  kmerSize == 0 ? // if auto detect kmerSize
                                                  IndexTable::computeKmerSize(tdbr->getAminoAcidDBSize()) : kmerSize,
                                                  threads);
    if(neededSize > 0.9 * totalMemoryInByte){ // memory is not enough to compute everything at once
        std::pair<int, int> splitingSetting = optimizeSplit(totalMemoryInByte, tdbr, alphabetSize, kmerSize, threads);
        if(splitingSetting.second == -1){
            Debug(Debug::ERROR) << "Can not fit databased into " << totalMemoryInByte <<" byte. Please use a computer with more main memory.\n";
            EXIT(EXIT_FAILURE);
        }
        if(par.split == Parameters::AUTO_SPLIT_DETECTION && templateDBIsIndex == false){
            this->split = splitingSetting.second;
            if(kmerSize == 0){ // set k-mer based on aa size in database
                // if we have less than 10Mio * 335 amino acids use 6mers
                kmerSize = splitingSetting.first;
>>>>>>> 78d7ecf4
            }

            // use a index with both masked and unmasked sequence just like one with just masked sequences
            if (maskMode == 2) {
                maskMode = 1;
            }

            splits = data.split;
            spacedKmer = data.spacedKmer != 0;

            minKmerThr = data.kmerThr;

            scoringMatrixFile = PrefilteringIndexReader::getSubstitutionMatrixName(tidxdbr);
        } else {
            Debug(Debug::ERROR) << "Outdated index version. Please recompute it with 'createindex'!\n";
            EXIT(EXIT_FAILURE);
        }
    } else {
        Debug(Debug::INFO) << "Could not find precomputed index. Compute index.\n";
        tdbr = new DBReader<unsigned int>(targetDB.c_str(), targetDBIndex.c_str());
        tdbr->open(DBReader<unsigned int>::NOSORT);

        templateDBIsIndex = false;
    }
<<<<<<< HEAD

    if (noPreload == false) {
        tdbr->readMmapedDataInMemory();
        tdbr->mlock();
    }

    takeOnlyBestKmer = targetSeqType == Sequence::HMM_PROFILE
                       && querySeqType == Sequence::AMINO_ACIDS;

    int originalSplits = splits;
    setupSplit(*tdbr, alphabetSize, threads, templateDBIsIndex, &kmerSize, &splits, &splitMode);
    kmerThr = getKmerThreshold(sensitivity, querySeqType, kmerScore, kmerSize);

    if (templateDBIsIndex == true && (splits != originalSplits || kmerThr < minKmerThr)) {
        reopenTargetDb();
=======
    Debug(Debug::INFO) << "Use kmer size " << kmerSize << " and split " << this->split << " using split mode " << this->splitMode <<"\n";
    neededSize = estimateMemoryConsumption((splitMode == Parameters::TARGET_DB_SPLIT) ? split : 1, tdbr->getSize(), tdbr->getAminoAcidDBSize(), maxResListLen, alphabetSize, kmerSize,
                                                        threads);
    //Debug(Debug::INFO) << "Split target databases into " << split << " parts because of memory constraint.\n";
    Debug(Debug::INFO) << "Needed memory (" << neededSize << " byte) of total memory (" << totalMemoryInByte << " byte)\n";
    if(neededSize > 0.9 * totalMemoryInByte){
        Debug(Debug::WARNING) << "WARNING: MMseqs processes needs more main memory than available."
                                 "Increase the size of --split or set it to 0 to automatic optimize target database split.\n";
        if(templateDBIsIndex == true){
            Debug(Debug::WARNING) << "WARNING: Split has to be computed by createindex if precomputed index is used.\n";
        }
>>>>>>> 78d7ecf4
    }

    Debug(Debug::INFO) << "Target database: " << targetDB << "(Size: " << tdbr->getSize() << ")\n";

    // init the substitution matrices
    switch (querySeqType) {
        case Sequence::NUCLEOTIDES:
            subMat = new NucleotideMatrix();
            _2merSubMatrix = getScoreMatrix(*subMat, 2);
            _3merSubMatrix = getScoreMatrix(*subMat, 3);
            break;
        case Sequence::AMINO_ACIDS:
            subMat = getSubstitutionMatrix(scoringMatrixFile, alphabetSize, 8.0, false);
            alphabetSize = subMat->alphabetSize;
            _2merSubMatrix = getScoreMatrix(*subMat, 2);
            _3merSubMatrix = getScoreMatrix(*subMat, 3);
            break;
        case Sequence::HMM_PROFILE:
            // needed for Background distributions
            subMat = getSubstitutionMatrix(scoringMatrixFile, alphabetSize, 8.0, false);
            _2merSubMatrix = NULL;
            _3merSubMatrix = NULL;
            break;
        default:
            Debug(Debug::ERROR) << "Query sequence type not implemented!\n";
            EXIT(EXIT_FAILURE);
    }

    if (splitMode == Parameters::QUERY_DB_SPLIT) {
        // create the whole index table
        indexTable = getIndexTable(0, 0, tdbr->getSize(), threads);
    } else if (splitMode == Parameters::TARGET_DB_SPLIT) {
        indexTable = NULL;
    } else {
        Debug(Debug::ERROR) << "Invalid split mode: " << splitMode << "\n";
        EXIT(EXIT_FAILURE);
    }
}

Prefiltering::~Prefiltering() {
    if (indexTable != NULL) {
        delete indexTable;
    }

    tdbr->close();
    delete tdbr;

    if (templateDBIsIndex == true) {
        tidxdbr->close();
        delete tidxdbr;
    }

    delete subMat;

    if (_2merSubMatrix != NULL && templateDBIsIndex == false) {
        ScoreMatrix::cleanup(_2merSubMatrix);
    }
    if (_3merSubMatrix != NULL && templateDBIsIndex == false) {
        ScoreMatrix::cleanup(_3merSubMatrix);
    }
}

void Prefiltering::reopenTargetDb() {
    if (templateDBIsIndex == true) {
        tidxdbr->close();
        delete tidxdbr;
        tidxdbr = NULL;
    }

    tdbr->close();
    delete tdbr;

    Debug(Debug::INFO) << "Index table not compatible with chosen settings. Compute index.\n";
    tdbr = new DBReader<unsigned int>(targetDB.c_str(), targetDBIndex.c_str());
    tdbr->open(DBReader<unsigned int>::NOSORT);

    templateDBIsIndex = false;

    if (noPreload == false) {
        tdbr->readMmapedDataInMemory();
        tdbr->mlock();
    }
}

void Prefiltering::setupSplit(DBReader<unsigned int>& dbr, const int alphabetSize, const int threads,
                              const bool templateDBIsIndex, int *kmerSize, int *split, int *splitMode) {
    const size_t totalMemoryInByte = Util::getTotalSystemMemory();
    size_t neededSize = estimateMemoryConsumption(1,
                                                  dbr.getSize(), dbr.getAminoAcidDBSize(), alphabetSize,
                                                  *kmerSize == 0 ? // if auto detect kmerSize
                                                  IndexTable::computeKmerSize(dbr.getAminoAcidDBSize()) : *kmerSize,
                                                  threads);

    if (neededSize > 0.9 * totalMemoryInByte) { // memory is not enough to compute everything at once
        std::pair<int, int> splitingSetting = Prefiltering::optimizeSplit(totalMemoryInByte, &dbr,
                                                                          alphabetSize, *kmerSize, threads);
        if (splitingSetting.second == -1) {
            Debug(Debug::ERROR) << "Can not fit databased into " << totalMemoryInByte
                                << " byte. Please use a computer with more main memory.\n";
            EXIT(EXIT_FAILURE);
        }
        if (*kmerSize == 0) {
            // set k-mer based on aa size in database
            // if we have less than 10Mio * 335 amino acids use 6mers
            *kmerSize = splitingSetting.first;
        }

        if (*split == Parameters::AUTO_SPLIT_DETECTION) {
            *split = splitingSetting.second;
        }

        if (*splitMode == Parameters::DETECT_BEST_DB_SPLIT) {
            *splitMode = Parameters::TARGET_DB_SPLIT;
        }
    } else { // memory is  enough to compute everything with split setting
        if (*kmerSize == 0) {
            const int tmpSplit = (*split > 1) ? *split : 1;
            size_t aaSize = dbr.getAminoAcidDBSize() / tmpSplit;
            *kmerSize = IndexTable::computeKmerSize(aaSize);
        }

        if (*split == Parameters::AUTO_SPLIT_DETECTION) {
            *split = 1;
        }

        if (*splitMode == Parameters::DETECT_BEST_DB_SPLIT) {
            if (templateDBIsIndex == true && *split > 1) {
                *splitMode = Parameters::TARGET_DB_SPLIT;
            } else {
#ifdef HAVE_MPI
                *splitMode = Parameters::QUERY_DB_SPLIT;
#else
                *splitMode = Parameters::TARGET_DB_SPLIT;
#endif
            }
        }
    }

    Debug(Debug::INFO) << "Use kmer size " << *kmerSize << " and split "
                       << *split << " using " << Parameters::getSplitModeName(*splitMode) << " split mode.\n";
    neededSize = estimateMemoryConsumption((*splitMode == Parameters::TARGET_DB_SPLIT) ? *split : 1, dbr.getSize(),
                                           dbr.getAminoAcidDBSize(), alphabetSize, *kmerSize, threads);
    Debug(Debug::INFO) << "Needed memory (" << neededSize << " byte) of total memory (" << totalMemoryInByte
                       << " byte)\n";
    if (neededSize > 0.9 * totalMemoryInByte) {
        Debug(Debug::WARNING) << "WARNING: MMseqs processes needs more main memory than available."
                "Increase the size of --split or set it to 0 to automatic optimize target database split.\n";
        if (templateDBIsIndex == true) {
            Debug(Debug::WARNING) << "WARNING: Split has to be computed by createindex if precomputed index is used.\n";
        }
    }
}

void Prefiltering::mergeOutput(const std::string &outDB, const std::string &outDBIndex,
                               const std::vector<std::pair<std::string, std::string>> &filenames) {
    struct timeval start, end;
    gettimeofday(&start, NULL);
    if (filenames.size() < 2) {
        std::rename(filenames[0].first.c_str(), outDB.c_str());
        std::rename(filenames[0].second.c_str(), outDBIndex.c_str());
        Debug(Debug::INFO) << "No merging needed.\n";
        return;
    }
    std::list<std::pair<std::string, std::string>> files(filenames.begin(), filenames.end());
    size_t mergeStep = 0;
    while (true) {
        std::pair<std::string, std::string> file1 = files.front();
        files.pop_front();

        std::pair<std::string, std::string> file2 = files.front();
        files.pop_front();

        std::pair<std::string, std::string> out = std::make_pair((outDB + "_merge_" + SSTR(mergeStep)),
                                                                 (outDBIndex + "_merge_" + SSTR(mergeStep)));
        DBWriter writer(out.first.c_str(), out.second.c_str(), 1);
        writer.open(1024 * 1024 * 1024); // 1 GB buffer
        writer.mergeFilePair(file1.first.c_str(), file1.second.c_str(), file2.first.c_str(), file2.second.c_str());
        writer.close();

        // remove split
        int error = 0;
        error += remove(file1.first.c_str()); error += remove(file1.second.c_str());
        error += remove(file2.first.c_str()); error += remove(file2.second.c_str());
        if(error != 0){
            Debug(Debug::ERROR) << "Error while deleting files in mergeOutput!\n";
            EXIT(EXIT_FAILURE);
        }
        // push back the current merge to result to the end
        files.push_back(out);
        mergeStep++;
        if (files.size() == 1) {
            break;
        }
    }
    const std::pair<std::string, std::string> &out = files.front();
    Debug(Debug::INFO) << out.first << " " << out.second << "\n";

    std::rename(out.first.c_str(), outDB.c_str());
    std::rename(out.second.c_str(), outDBIndex.c_str());
    gettimeofday(&end, NULL);
    time_t sec = end.tv_sec - start.tv_sec;
    Debug(Debug::INFO) << "\nTime for merging results: " << (sec / 3600) << " h "
                       << (sec % 3600 / 60) << " m " << (sec % 60) << "s\n";
}

ScoreMatrix *Prefiltering::getScoreMatrix(const BaseMatrix& matrix, const size_t kmerSize) {
    if (templateDBIsIndex == true) {
        switch(kmerSize) {
            case 2:
                return PrefilteringIndexReader::get2MerScoreMatrix(tidxdbr);
            case 3:
                return PrefilteringIndexReader::get3MerScoreMatrix(tidxdbr);
            default:
                Debug(Debug::ERROR) << "Invalid k-mer score matrix!\n";
                EXIT(EXIT_FAILURE);
        }
    } else {
        return ExtendedSubstitutionMatrix::calcScoreMatrix(matrix, kmerSize);
    }
}

IndexTable *Prefiltering::getIndexTable(int split, size_t dbFrom, size_t dbSize, unsigned int threads) {
    if (templateDBIsIndex == true) {
        return PrefilteringIndexReader::generateIndexTable(tidxdbr, split, diagonalScoring);
    } else {
        struct timeval start, end;
        gettimeofday(&start, NULL);

        Sequence tseq(maxSeqLen, subMat->aa2int, subMat->int2aa, targetSeqType, kmerSize, spacedKmer, aaBiasCorrection);
        IndexTable* table = PrefilteringIndexReader::generateIndexTable(
                tdbr, &tseq, subMat, alphabetSize, kmerSize,
                dbFrom, dbFrom + dbSize,
                diagonalScoring, maskMode, kmerThr, threads
        );

        gettimeofday(&end, NULL);
        table->printStatistics(tseq.int2aa);
        time_t sec = end.tv_sec - start.tv_sec;
        tdbr->remapData();
        Debug(Debug::INFO) << "Time for index table init: " << (sec / 3600) << " h " << (sec % 3600 / 60) << " m "
                           << (sec % 60) << "s\n\n\n";

        return table;
    }
}

bool Prefiltering::isSameQTDB(const std::string &queryDB) {
    //  check if when qdb and tdb have the same name an index extension exists
    std::string check(targetDB);
    size_t pos = check.find(queryDB);
    int match = false;
    if (pos == 0) {
        check.replace(0, queryDB.length(), "");
        PatternCompiler regex("^\\.s?k[5-7]$");
        match = regex.isMatch(check.c_str());
    }
    // if no match found or two matches found (we want exactly one match)
    return (queryDB.compare(targetDB) == 0 || (match == true));
}

void Prefiltering::runAllSplits(const std::string &queryDB, const std::string &queryDBIndex,
                                const std::string &resultDB, const std::string &resultDBIndex) {
    runSplits(queryDB, queryDBIndex, resultDB, resultDBIndex, 0, splits);
}

#ifdef HAVE_MPI
void Prefiltering::runMpiSplits(const std::string &queryDB, const std::string &queryDBIndex,
                                const std::string &resultDB, const std::string &resultDBIndex) {

    splits = std::max(MMseqsMPI::numProc, splits);
    size_t fromSplit = 0;
    size_t splitCount = 1;
    // if split size is great than nodes than we have to
    // distribute all splits equally over all nodes
    unsigned int * splitCntPerProc = new unsigned int[MMseqsMPI::numProc];
    memset(splitCntPerProc, 0, sizeof(unsigned int) * MMseqsMPI::numProc);
    for(int i = 0; i < splits; i++){
        splitCntPerProc[i % MMseqsMPI::numProc] += 1;
    }
    for(int i = 0; i < MMseqsMPI::rank; i++){
        fromSplit += splitCntPerProc[i];
    }

    splitCount = splitCntPerProc[MMseqsMPI::rank];
    delete[] splitCntPerProc;

    std::pair<std::string, std::string> result = Util::createTmpFileNames(resultDB, resultDBIndex, MMseqsMPI::rank);
    int hasResult = runSplits(queryDB, queryDBIndex, result.first, result.second, fromSplit, splitCount) == true ? 1 : 0;

    int *results = NULL;
    if (MMseqsMPI::isMaster()) {
        results = new int[MMseqsMPI::numProc]();
    }

    MPI_Gather(&hasResult, 1, MPI_INT, results, 1, MPI_INT, MMseqsMPI::MASTER, MPI_COMM_WORLD);
    if (MMseqsMPI::isMaster()) {
        // gather does not write the result of the master into the array
        results[MMseqsMPI::MASTER] = hasResult;

        std::vector<std::pair<std::string, std::string>> splitFiles;
        for (int i = 0; i < MMseqsMPI::numProc; ++i) {
            if (results[i] == 1) {
                splitFiles.push_back(Util::createTmpFileNames(resultDB, resultDBIndex, i));
            }
        }

        if (splitFiles.size() > 0) {
            // merge output ffindex databases
            mergeFiles(resultDB, resultDBIndex, splitFiles);
        } else {
            Debug(Debug::ERROR) << "Aborting. No results were computed!\n";
            EXIT(EXIT_FAILURE);
        }

        delete results;
    }

}
#endif

bool Prefiltering::runSplits(const std::string &queryDB, const std::string &queryDBIndex,
                             const std::string &resultDB, const std::string &resultDBIndex,
                             size_t fromSplit, size_t splitProcessCount) {
    bool sameQTDB = isSameQTDB(queryDB);
    DBReader<unsigned int> *qdbr;
    if (templateDBIsIndex == false && sameQTDB == true) {
        qdbr = tdbr;
    } else {
        qdbr = new DBReader<unsigned int>(queryDB.c_str(), queryDBIndex.c_str());
        qdbr->open(DBReader<unsigned int>::LINEAR_ACCCESS);
    }
    Debug(Debug::INFO) << "Query database: " << queryDB << "(size=" << qdbr->getSize() << ")\n";

    size_t dbSize = 0;
    if (splitMode == Parameters::TARGET_DB_SPLIT) {
        dbSize = tdbr->getSize();
    } else if (splitMode == Parameters::QUERY_DB_SPLIT) {
        dbSize = qdbr->getSize();
    }

    bool hasResult = false;
    size_t totalSplits = std::min(dbSize, (size_t) splits);
    if (splitProcessCount > 1) {
        // splits template database into x sequence steps
        std::vector<std::pair<std::string, std::string> > splitFiles;
        for (size_t i = fromSplit; i < (fromSplit + splitProcessCount) && i < totalSplits; i++) {
            std::pair<std::string, std::string> filenamePair = Util::createTmpFileNames(resultDB, resultDBIndex, i);
            if (runSplit(qdbr, filenamePair.first.c_str(), filenamePair.second.c_str(), i, totalSplits, sameQTDB)) {
                splitFiles.push_back(filenamePair);

            }
        }
        if (splitFiles.size() > 0) {
            mergeFiles(resultDB, resultDBIndex, splitFiles);
            hasResult = true;
        }
    } else if (splitProcessCount == 1) {
        if (runSplit(qdbr, resultDB.c_str(), resultDBIndex.c_str(), fromSplit, totalSplits, sameQTDB)) {
            hasResult = true;
        }
    }

#ifndef HAVE_MPI
    if (earlyExit) {
        Debug(Debug::INFO) << "Done. Exiting early now.\n";
        _Exit(EXIT_SUCCESS);
    }
#endif

    if (sameQTDB == false) {
        qdbr->close();
        delete qdbr;
    }

    return hasResult;
}

bool Prefiltering::runSplit(DBReader<unsigned int>* qdbr, const std::string &resultDB, const std::string &resultDBIndex,
                            size_t split, size_t splitCount, bool sameQTDB) {

    Debug(Debug::INFO) << "Process prefiltering step " << (split + 1) << " of " << splitCount << "\n\n";

    size_t dbFrom = 0;
    size_t dbSize = tdbr->getSize();
    size_t queryFrom = 0;
    size_t querySize = qdbr->getSize();

    size_t maxResults = maxResListLen;
    if (splitCount > 1) {
        maxResults = (maxResListLen / splitCount) + 1;
    }

    // create index table based on split parameter
    if (splitMode == Parameters::TARGET_DB_SPLIT) {
        Util::decomposeDomainByAminoAcid(tdbr->getAminoAcidDBSize(), tdbr->getSeqLens(), tdbr->getSize(),
                                         split, splitCount, &dbFrom, &dbSize);
        if (dbSize == 0) {
            return false;
        }

        if (indexTable != NULL) {
            delete indexTable;
        }
        if(splitCount != (size_t) splits) {
            reopenTargetDb();
            if (sameQTDB == true) {
                qdbr = tdbr;
            }
        }
        indexTable = getIndexTable(split, dbFrom, dbSize, threads);
    } else if (splitMode == Parameters::QUERY_DB_SPLIT) {
        Util::decomposeDomainByAminoAcid(qdbr->getAminoAcidDBSize(), qdbr->getSeqLens(), qdbr->getSize(),
                                         split, splitCount, &queryFrom, &querySize);
        if (querySize == 0) {
            return false;
        }
    }

    double kmerMatchProb;
    if (diagonalScoring) {
        kmerMatchProb = 0.0f;
    } else {
        // run small query sample against the index table to calibrate p-match
        kmerMatchProb = setKmerThreshold(indexTable, qdbr);
    }
    Debug(Debug::INFO) << "k-mer similarity threshold: " << kmerThr << "\n";
    Debug(Debug::INFO) << "k-mer match probability: " << kmerMatchProb << "\n\n";

    struct timeval start, end;
    gettimeofday(&start, NULL);

    size_t kmersPerPos = 0;
    size_t dbMatches = 0;
    size_t doubleMatches = 0;
    size_t querySeqLenSum = 0;
    size_t resSize = 0;
    size_t realResSize = 0;
    size_t diagonalOverflow = 0;
    size_t totalQueryDBSize = querySize;

#ifdef OPENMP
    unsigned int totalThreads = threads;
#else
    unsigned int totalThreads = 1;
#endif

    unsigned int localThreads = totalThreads;
    if (querySize <= totalThreads) {
        localThreads = querySize;
    }

    DBWriter tmpDbw(resultDB.c_str(), resultDBIndex.c_str(), localThreads);
    tmpDbw.open();

    // init all thread-specific data structures
    char *notEmpty = new char[querySize];
    memset(notEmpty, 0, querySize * sizeof(char)); // init notEmpty

    std::list<int> **reslens = new std::list<int> *[localThreads];
    #pragma omp parallel num_threads(localThreads)
    {
        int thread_idx = 0;
#ifdef OPENMP
        thread_idx = omp_get_thread_num();
#endif
        reslens[thread_idx] = new std::list<int>();
    }

    Debug(Debug::INFO) << "Starting prefiltering scores calculation (step " << (split + 1) << " of " << splitCount << ")\n";
    Debug(Debug::INFO) << "Query db start  " << (queryFrom + 1) << " to " << queryFrom + querySize << "\n";
    Debug(Debug::INFO) << "Target db start  " << (dbFrom + 1) << " to " << dbFrom + dbSize << "\n";
    #pragma omp parallel num_threads(localThreads)
    {
        unsigned int thread_idx = 0;
#ifdef OPENMP
        thread_idx = static_cast<unsigned int>(omp_get_thread_num());
#endif
        Sequence seq(maxSeqLen, subMat->aa2int, subMat->int2aa,
                     querySeqType, kmerSize, spacedKmer, aaBiasCorrection);

        QueryMatcher matcher(subMat, indexTable, tdbr->getSeqLens() + dbFrom, kmerThr, kmerMatchProb,
                             kmerSize, dbSize, maxSeqLen, seq.getEffectiveKmerSize(),
                             maxResults, aaBiasCorrection, diagonalScoring, minDiagScoreThr, takeOnlyBestKmer);
        if (querySeqType == Sequence::HMM_PROFILE) {
            matcher.setProfileMatrix(seq.profile_matrix);
        } else {
            matcher.setSubstitutionMatrix(_3merSubMatrix, _2merSubMatrix);
        }

#pragma omp for schedule(dynamic, 10) reduction (+: kmersPerPos, resSize, dbMatches, doubleMatches, querySeqLenSum, diagonalOverflow)
        for (size_t id = queryFrom; id < queryFrom + querySize; id++) {
            Debug::printProgress(id);

            // get query sequence
            char *seqData = qdbr->getData(id);
            unsigned int qKey = qdbr->getDbKey(id);
            seq.mapSequence(id, qKey, seqData);
            // only the corresponding split should include the id (hack for the hack)
            size_t targetSeqId = UINT_MAX;
            if (id >= dbFrom && id < (dbFrom + dbSize) && (sameQTDB || includeIdentical)) {
                targetSeqId = tdbr->getId(seq.getDbKey());
                if (targetSeqId != UINT_MAX) {
                    targetSeqId = targetSeqId - dbFrom;
                }
            }
            // calculate prefiltering results
            std::pair<hit_t *, size_t> prefResults = matcher.matchQuery(&seq, targetSeqId);
            size_t resultSize = prefResults.second;
            // write
            writePrefilterOutput(qdbr, &tmpDbw, thread_idx, id, prefResults, dbFrom,
                                 diagonalScoring, resListOffset, maxResults);

            // update statistics counters
            if (resultSize != 0) {
                notEmpty[id - queryFrom] = 1;
            }

            kmersPerPos += (size_t) matcher.getStatistics()->kmersPerPos;
            dbMatches += matcher.getStatistics()->dbMatches;
            doubleMatches += matcher.getStatistics()->doubleMatches;
            querySeqLenSum += seq.L;
            diagonalOverflow += matcher.getStatistics()->diagonalOverflow;
            resSize += resultSize;
            realResSize += std::min(resultSize, maxResults);
            reslens[thread_idx]->emplace_back(resultSize);
        } // step end

#ifndef HAVE_MPI
        if (earlyExit && splitCount == 1) {
            #pragma omp barrier
            if (thread_idx == 0) {
                tmpDbw.close();
                Debug(Debug::INFO) << "Done. Exiting early now.\n";
            }
            #pragma omp barrier
            _Exit(EXIT_SUCCESS);
        }
#endif
    }

    if (Debug::debugLevel >= 3) {
        statistics_t stats(kmersPerPos / totalQueryDBSize,
                           dbMatches / totalQueryDBSize,
                           doubleMatches / totalQueryDBSize,
                           querySeqLenSum, diagonalOverflow,
                           resSize / totalQueryDBSize);

        size_t empty = 0;
        for (size_t id = 0; id < querySize; id++) {
            if (notEmpty[id] == 0) {
                empty++;
            }
        }

        printStatistics(stats, reslens, localThreads, empty, maxResults);
    }

    if (totalQueryDBSize > 1000) {
        Debug(Debug::INFO) << "\n";
    }
    Debug(Debug::INFO) << "\n";

    gettimeofday(&end, NULL);
    time_t sec = end.tv_sec - start.tv_sec;
    Debug(Debug::INFO) << "\nTime for prefiltering scores calculation: " << (sec / 3600) << " h " << (sec % 3600 / 60)
                       << " m " << (sec % 60) << "s\n";
    tmpDbw.close(); // sorts the index

    // sort by ids
    // needed to speed up merge later one
    // sorts this datafile according to the index file
    if (splitCount > 1 && splitMode == Parameters::TARGET_DB_SPLIT) {
        DBReader<unsigned int> resultReader(tmpDbw.getDataFileName(), tmpDbw.getIndexFileName());
        resultReader.open(DBReader<unsigned int>::NOSORT);
        DBWriter resultWriter((resultDB + "_tmp").c_str(), (resultDBIndex + "_tmp").c_str(), localThreads);
        resultWriter.open();
        resultWriter.sortDatafileByIdOrder(resultReader);
        resultReader.close();
        resultWriter.close();
        remove(resultDB.c_str());
        remove(resultDBIndex.c_str());
        std::rename((resultDB + "_tmp").c_str(), resultDB.c_str());
        std::rename((resultDBIndex + "_tmp").c_str(), resultDBIndex.c_str());
    }

    for (unsigned int i = 0; i < localThreads; i++) {
        reslens[i]->clear();
        delete reslens[i];
    }
    delete[] reslens;
    delete[] notEmpty;

    return true;
}

// write prefiltering to ffindex database
void Prefiltering::writePrefilterOutput(DBReader<unsigned int> *qdbr, DBWriter *dbWriter, unsigned int thread_idx, size_t id,
                                        const std::pair<hit_t *, size_t> &prefResults, size_t seqIdOffset,
                                        bool diagonalScoring, size_t resultOffsetPos, size_t maxResults) {
    // write prefiltering results to a string
    size_t l = 0;
    hit_t *resultVector = prefResults.first + resultOffsetPos;
    const size_t resultSize = (prefResults.second < resultOffsetPos) ? 0 : prefResults.second - resultOffsetPos;
    std::string prefResultsOutString;
    prefResultsOutString.reserve(BUFFER_SIZE);
    char buffer[100];
    for (size_t i = 0; i < resultSize; i++) {
        hit_t *res = resultVector + i;
        size_t targetSeqId = res->seqId + seqIdOffset;
        if (targetSeqId >= tdbr->getSize()) {
            Debug(Debug::INFO) << "Wrong prefiltering result: Query: " << qdbr->getDbKey(id) << " -> " << targetSeqId
                               << "\t" << res->prefScore << "\n";
        }
        if (covThr > 0.0) {
            // check if the sequences could pass the coverage threshold
            float queryLength = static_cast<float>(qdbr->getSeqLens(id));
            float targetLength = static_cast<float>(tdbr->getSeqLens(targetSeqId));
            if ((queryLength / targetLength < covThr) || (targetLength / queryLength < covThr))
                continue;

        }

        int len;
        if (diagonalScoring == true) {
            len = snprintf(buffer, 100, "%u\t%.2e\t%d\n", tdbr->getDbKey(targetSeqId),
                           res->pScore, (short) res->diagonal);
        } else {
            len = snprintf(buffer, 100, "%u\t%.4f\t%d\n", tdbr->getDbKey(targetSeqId),
                           res->pScore, res->prefScore);
        }

        // TODO: error handling for len
        prefResultsOutString.append(buffer, len);
        l++;

        // maximum allowed result list length is reached
        if (l >= maxResults)
            break;
    }
    // write prefiltering results string to ffindex database
    const size_t prefResultsLength = prefResultsOutString.length();
    char *prefResultsOutData = (char *) prefResultsOutString.c_str();
    dbWriter->writeData(prefResultsOutData, prefResultsLength, qdbr->getDbKey(id), thread_idx);
}

void Prefiltering::printStatistics(const statistics_t &stats, std::list<int> **reslens,
                                   unsigned int resLensSize, size_t empty, size_t maxResults) {
    // sort and merge the result list lengths (for median calculation)
    reslens[0]->sort();
    for (unsigned int i = 1; i < resLensSize; i++) {
        reslens[i]->sort();
        reslens[0]->merge(*reslens[i]);
    }
    Debug(Debug::INFO) << "\n" << stats.kmersPerPos << " k-mers per position.\n";
    Debug(Debug::INFO) << stats.dbMatches << " DB matches per sequence.\n";
    Debug(Debug::INFO) << stats.diagonalOverflow << " Overflows.\n";
    Debug(Debug::INFO) << stats.resultsPassedPrefPerSeq << " sequences passed prefiltering per query sequence";
    if (stats.resultsPassedPrefPerSeq > maxResults)
        Debug(Debug::INFO) << " (ATTENTION: max. " << maxResults
                           << " best scoring sequences were written to the output prefiltering database).\n";
    else
        Debug(Debug::INFO) << ".\n";
    size_t mid = reslens[0]->size() / 2;
    std::list<int>::iterator it = reslens[0]->begin();
    std::advance(it, mid);
    Debug(Debug::INFO) << "Median result list size: " << *it << "\n";
    Debug(Debug::INFO) << empty << " sequences with 0 size result lists.\n";
}

BaseMatrix *Prefiltering::getSubstitutionMatrix(const std::string &scoringMatrixFile, size_t alphabetSize,
                                                float bitFactor, bool ignoreX) {
    Debug(Debug::INFO) << "Substitution matrices...\n";
    BaseMatrix *subMat;
    if (alphabetSize < 21) {
        SubstitutionMatrix sMat(scoringMatrixFile.c_str(), bitFactor, -0.2f);
        subMat = new ReducedMatrix(sMat.probMatrix, sMat.subMatrixPseudoCounts, alphabetSize, bitFactor);
    } else if (ignoreX == true) {
        SubstitutionMatrix sMat(scoringMatrixFile.c_str(), bitFactor, -0.2f);
        subMat = new SubstitutionMatrixWithoutX(sMat.probMatrix, sMat.subMatrixPseudoCounts, sMat.subMatrix, bitFactor);
    } else {
        subMat = new SubstitutionMatrix(scoringMatrixFile.c_str(), bitFactor, -0.2f);
    }
    return subMat;
}

double Prefiltering::setKmerThreshold(IndexTable *indexTable, DBReader<unsigned int> *qdbr) {
    // generate a small random sequence set for testing
    size_t querySetSize = std::min(qdbr->getSize(), (size_t) 1000);
    unsigned int *querySeqs = new unsigned int[querySetSize];
    srand(1);
    for (size_t i = 0; i < querySetSize; i++) {
        querySeqs[i] = rand() % qdbr->getSize();
    }
<<<<<<< HEAD

    double kmersPerPos = 0.0;
    size_t doubleMatches = 0;
    size_t querySeqLenSum = 0;

    unsigned int effectiveKmerSize = 0;

    #pragma omp parallel shared(effectiveKmerSize)
    {
        int thread_idx = 0;
#ifdef OPENMP
        thread_idx = omp_get_thread_num();
#endif
        Sequence seq(maxSeqLen, subMat->aa2int, subMat->int2aa,
                     querySeqType, kmerSize, spacedKmer, aaBiasCorrection);

        if (thread_idx == 0) {
            effectiveKmerSize = seq.getEffectiveKmerSize();
=======
    //TODO find smart way to remove extrem k-mers without harming huge protein families
//    size_t lowSelectiveResidues = 0;
//    const float dbSize = static_cast<float>(dbTo - dbFrom);
//    for(size_t kmerIdx = 0; kmerIdx < indexTable->getTableSize(); kmerIdx++){
//        size_t res = (size_t) indexTable->getTable(kmerIdx);
//        float selectivityOfKmer = (static_cast<float>(res)/dbSize);
//        if(selectivityOfKmer > 0.005){
//            indexTable->getTable()[kmerIdx] = 0;
//            lowSelectiveResidues += res;
//        }
//    }
//    Debug(Debug::INFO) << "Index table: Remove "<< lowSelectiveResidues <<" none selective residues\n";
//    Debug(Debug::INFO) << "Index table: init... from "<< dbFrom << " to "<< dbTo << "\n";
    size_t tableEntriesNum = 0;
    for(size_t i = 0; i < indexTable->getTableSize(); i++){
        tableEntriesNum += (size_t) indexTable->getTable(i);
    }

    if(diagonalScoring == true){
        indexTable->initMemory(tableEntriesNum, sequenceLookup, tableSize);
    }else{
        indexTable->initMemory(tableEntriesNum,  NULL, tableSize);
    }
    indexTable->init();
    Debug(Debug::INFO) << "Index table: fill...\n";

#pragma omp parallel
    {
        Sequence s(seq->getMaxLen(), seq->aa2int, seq->int2aa,
                   seq->getSeqType(), seq->getKmerSize(), seq->isSpaced(), false);
        Indexer idxer(subMat->alphabetSize, seq->getKmerSize());
        IndexEntryLocalTmp * buffer = new IndexEntryLocalTmp[seq->getMaxLen()];
        KmerGenerator * generator = NULL;
        if(seq->getSeqType()==Sequence::HMM_PROFILE) {
            generator = new KmerGenerator(seq->getKmerSize(), subMat->alphabetSize, kmerThr);
            generator->setDivideStrategy(s.profile_matrix);
        }

#pragma omp for schedule(dynamic, 100)
        for (unsigned int id = dbFrom; id < dbTo; id++) {
            s.resetCurrPos();
            Debug::printProgress(id - dbFrom);
            unsigned int qKey = dbr->getDbKey(id);

            if(seq->getSeqType()==Sequence::HMM_PROFILE){
                char *seqData = dbr->getData(id);
                s.mapSequence(id - dbFrom, qKey, seqData);
                indexTable->addSimilarSequence(&s, generator, &idxer, kmerThr, idScoreLookup);
            }else{
                s.mapSequence(id - dbFrom, qKey, sequenceLookup->getSequence(id-dbFrom));
                indexTable->addSequence(&s, &idxer, buffer, kmerThr, idScoreLookup);
            }
>>>>>>> 78d7ecf4
        }

        QueryMatcher matcher(subMat, indexTable, tdbr->getSeqLens(), kmerThr, 1.0,
                             kmerSize, indexTable->getSize(), maxSeqLen, seq.getEffectiveKmerSize(),
                             LONG_MAX, aaBiasCorrection, false, minDiagScoreThr, false);
        if (querySeqType == Sequence::HMM_PROFILE) {
            matcher.setProfileMatrix(seq.profile_matrix);
        } else {
            matcher.setSubstitutionMatrix(_3merSubMatrix, _2merSubMatrix);
        }

        #pragma omp for schedule(dynamic, 10) reduction (+: doubleMatches, kmersPerPos, querySeqLenSum)
        for (size_t i = 0; i < querySetSize; i++) {
            size_t id = querySeqs[i];

            char *seqData = qdbr->getData(id);
            seq.mapSequence(id, 0, seqData);
            seq.reverse();

            matcher.matchQuery(&seq, UINT_MAX);
            kmersPerPos += matcher.getStatistics()->kmersPerPos;
            querySeqLenSum += matcher.getStatistics()->querySeqLen;
            doubleMatches += matcher.getStatistics()->doubleMatches;
        }
    }

    size_t targetDbSize = indexTable->getSize();
    size_t targetSeqLenSum = 0;

    unsigned int* tSeqLens = tdbr->getSeqLens();
    for (size_t i = 0; i < targetDbSize; i++) {
        targetSeqLenSum += (tSeqLens[i] - effectiveKmerSize);
    }

    // compute match prob for local match
    double kmerMatchProb = ((double) doubleMatches) / ((double) (querySeqLenSum * targetSeqLenSum));
    kmerMatchProb /= 256;

    kmerMatchProb = std::max(kmerMatchProb, std::numeric_limits<double>::min());
    Debug(Debug::INFO) << "\tk-mers per position = " << (kmersPerPos / (double) querySetSize)
                       << ", k-mer match probability: " << kmerMatchProb << "\n";
    delete[] querySeqs;
    return kmerMatchProb;
}

<<<<<<< HEAD
void Prefiltering::mergeFiles(const std::string &outDB, const std::string &outDBIndex,
                              const std::vector<std::pair<std::string, std::string>> &splitFiles) {
    if (splitMode == Parameters::TARGET_DB_SPLIT) {
=======
statistics_t Prefiltering::computeStatisticForKmerThreshold(IndexTable *indexTable, size_t querySetSize,
                                                            unsigned int *querySeqsIds, bool reverseQuery, size_t kmerThrMid) {
    // determine k-mer match probability for kmerThrMid
    QueryMatcher ** matchers = createQueryTemplateMatcher(subMat, indexTable, tdbr->getSeqLens(), kmerThrMid,
                                                          1.0, kmerSize, qseq[0]->getEffectiveKmerSize(),
                                                          indexTable->getSize(), aaBiasCorrection, false, maxSeqLen,
                                                          150000, false);
    size_t dbMatchesSum = 0;
    size_t doubleMatches = 0;
    size_t querySeqLenSum = 0;
    size_t diagonalOverflow = 0;
    size_t resultsPassedPref = 0;
    double kmersPerPos = 0.0;

#pragma omp parallel for schedule(dynamic, 10) reduction (+: dbMatchesSum, doubleMatches, kmersPerPos, querySeqLenSum, diagonalOverflow, resultsPassedPref)
    for (size_t i = 0; i < querySetSize; i++){
        size_t id = querySeqsIds[i];

        int thread_idx = 0;
#ifdef OPENMP
        thread_idx = omp_get_thread_num();
#endif
        char* seqData = qdbr->getData(id);
        unsigned int qKey = qdbr->getDbKey(id);
        qseq[thread_idx]->mapSequence(id, qKey, seqData);
        if(reverseQuery == true){
            qseq[thread_idx]->reverse();
        }
        matchers[thread_idx]->matchQuery(qseq[thread_idx], UINT_MAX);
        kmersPerPos    += matchers[thread_idx]->getStatistics()->kmersPerPos;
        dbMatchesSum   += matchers[thread_idx]->getStatistics()->dbMatches;
        querySeqLenSum += matchers[thread_idx]->getStatistics()->querySeqLen;
        doubleMatches  += matchers[thread_idx]->getStatistics()->doubleMatches;
        diagonalOverflow += matchers[thread_idx]->getStatistics()->diagonalOverflow;
        resultsPassedPref += matchers[thread_idx]->getStatistics()->resultsPassedPrefPerSeq;
    }
    // clean up memory
    for (int j = 0; j < threads; j++){
        delete matchers[j];
    }
    delete[] matchers;

    return statistics_t(kmersPerPos / (double)querySetSize, dbMatchesSum, doubleMatches,
                        querySeqLenSum, diagonalOverflow, resultsPassedPref/ querySetSize);
}

void Prefiltering::mergeFiles(const std::vector<std::pair<std::string, std::string>>& splitFiles, int mode, std::string outDB, std::string outDBIndex) {
    if(mode == Parameters::TARGET_DB_SPLIT){
>>>>>>> 78d7ecf4
        mergeOutput(outDB, outDBIndex, splitFiles);
    } else if (splitMode == Parameters::QUERY_DB_SPLIT) {
        DBWriter::mergeResults(outDB, outDBIndex, splitFiles);
    }
}

int Prefiltering::getKmerThreshold(const float sensitivity, const int querySeqType,
                                   const int kmerScore, const int kmerSize) {
    double kmerThrBest = kmerScore;
    if (kmerScore == INT_MAX) {
        if (kmerSize == 5) {
            float base = 123.75;
            if (querySeqType == Sequence::HMM_PROFILE) {
                base += 20.0;
            }
            kmerThrBest = base - (sensitivity * 8.75);
        } else if (kmerSize == 6) {
            float base = 138.75;
            if (querySeqType == Sequence::HMM_PROFILE) {
                base += 20.0;
            }
            kmerThrBest = base - (sensitivity * 8.75);
        } else if (kmerSize == 7) {
            float base = 154.75;
            if (querySeqType == Sequence::HMM_PROFILE) {
                base += 20.0;
            }
            kmerThrBest = base - (sensitivity * 9.75);
        } else {
            Debug(Debug::ERROR) << "The k-mer size " << kmerSize << " is not valid.\n";
            EXIT(EXIT_FAILURE);
        }
    }
    return static_cast<int>(kmerThrBest);
}

size_t Prefiltering::estimateMemoryConsumption(int split, size_t dbSize, size_t resSize,
<<<<<<< HEAD
                                               int alphabetSize, int kmerSize, unsigned int threads) {
=======
                                               size_t maxHitsPerQuery,
                                               int alphabetSize, int kmerSize,
                                               int threads) {
>>>>>>> 78d7ecf4
    // for each residue in the database we need 7 byte
    size_t dbSizeSplit = (dbSize) / split;
    size_t residueSize = (resSize / split * 7);
    // 21^7 * pointer size is needed for the index
    size_t indexTableSize = static_cast<size_t>(pow(alphabetSize, kmerSize)) * sizeof(size_t *);
    // memory needed for the threads
    // This memory is an approx. for Countint32Array and QueryTemplateLocalFast
<<<<<<< HEAD
    size_t threadSize = threads * (
            (dbSizeSplit * 2 * sizeof(IndexEntryLocal)) // databaseHits in QueryMatcher
            + (dbSizeSplit * sizeof(CounterResult)) // databaseHits in QueryMatcher
            + (QueryMatcher::MAX_RES_LIST_LEN * sizeof(hit_t))
            + (dbSizeSplit * 2 * sizeof(CounterResult) * 2) // BINS * binSize, (binSize = dbSize * 2 / BINS)
            // 2 is a security factor the size can increase during run
    );
=======
    size_t threadSize =  threads * (
                 (dbSizeSplit * 2 * sizeof(IndexEntryLocal)) // databaseHits in QueryMatcher
               + (dbSizeSplit * sizeof(CounterResult)) // databaseHits in QueryMatcher
               + (maxHitsPerQuery * sizeof(hit_t))
               + (dbSizeSplit * 2 * sizeof(CounterResult) * 2) // BINS * binSize, (binSize = dbSize * 2 / BINS)
                                                               // 2 is a security factor the size can increase during run
               );
>>>>>>> 78d7ecf4
    // extended matrix
    size_t extendedMatrix = sizeof(std::pair<short, unsigned int>) * static_cast<size_t>(pow(pow(alphabetSize, 3), 2));
    extendedMatrix += sizeof(std::pair<short, unsigned int>) * pow(pow(alphabetSize, 2), 2);
    // some memory needed to keep the index, ....
    size_t background = dbSize * 22;
    return residueSize + indexTableSize + threadSize + background + extendedMatrix;
}

std::pair<int, int> Prefiltering::optimizeSplit(size_t totalMemoryInByte, DBReader<unsigned int> *tdbr,
<<<<<<< HEAD
                                                int alphabetSize, int externalKmerSize, unsigned int threads) {
    for (int optSplit = 1; optSplit < 100; optSplit++) {
        for (int optKmerSize = 6; optKmerSize <= 7; optKmerSize++) {
            if (optKmerSize == externalKmerSize || externalKmerSize == 0) { // 0: set k-mer based on aa size in database
                size_t aaUpperBoundForKmerSize = IndexTable::getUpperBoundAACountForKmerSize(optKmerSize);
                if ((tdbr->getAminoAcidDBSize() / optSplit) < aaUpperBoundForKmerSize) {
                    size_t neededSize = estimateMemoryConsumption(optSplit, tdbr->getSize(), tdbr->getAminoAcidDBSize(),
                                                                  alphabetSize,
                                                                  optKmerSize, threads);
                    if (neededSize < 0.9 * totalMemoryInByte) {
                        return std::make_pair(optKmerSize, optSplit);
=======
                                                int alphabetSize, int externalKmerSize, int threads) {
    for(int split = 1; split < 100; split++ ){
        for(int kmerSize = 6; kmerSize <= 7; kmerSize++){
            if(kmerSize==externalKmerSize || externalKmerSize == 0){ // 0: set k-mer based on aa size in database
                size_t aaUpperBoundForKmerSize = IndexTable::getUpperBoundAACountForKmerSize(kmerSize);
                if((tdbr->getAminoAcidDBSize() / split) < aaUpperBoundForKmerSize){
                    size_t neededSize = estimateMemoryConsumption(split, tdbr->getSize(), tdbr->getAminoAcidDBSize(), 0, alphabetSize,
                                                                  kmerSize, threads);
                    if(neededSize < 0.9 * totalMemoryInByte){
                        return std::make_pair(kmerSize, split);
>>>>>>> 78d7ecf4
                    }
                }
            }
        }
    }

<<<<<<< HEAD
    return std::make_pair(-1, -1);
}
=======
std::vector<hit_t> Prefiltering::readPrefilterResults(char *data) {
    std::vector<hit_t> ret;
    while(*data != '\0'){
        hit_t result = parsePrefilterHit(data);
        ret.push_back(result);
        data = Util::skipLine(data);
    }
    return ret;
}
>>>>>>> 78d7ecf4
<|MERGE_RESOLUTION|>--- conflicted
+++ resolved
@@ -50,7 +50,6 @@
     std::string indexDB = PrefilteringIndexReader::searchForIndex(targetDB);
     if (indexDB != "") {
         Debug(Debug::INFO) << "Use index  " << indexDB << "\n";
-<<<<<<< HEAD
         tdbr = new DBReader<unsigned int>(indexDB.c_str(), (indexDB + ".index").c_str());
         tdbr->open(DBReader<unsigned int>::NOSORT);
         templateDBIsIndex = PrefilteringIndexReader::checkIfIndexFile(tdbr);
@@ -64,61 +63,11 @@
             alphabetSize = data.alphabetSize;
             maskMode = data.maskMode;
             targetSeqType = data.seqType;
+            spacedKmer   = (data.spacedKmer == 1) ? true : false;
 
             if (querySeqType == Sequence::HMM_PROFILE && targetSeqType == Sequence::HMM_PROFILE) {
                 Debug(Debug::ERROR) << "--query-profile cannot be used with a --target-profile database!\n";
                 EXIT(EXIT_FAILURE);
-=======
-
-        this->tdbr = new DBReader<unsigned int>(indexDB.c_str(), (indexDB + ".index").c_str());
-    }else{
-        Debug(Debug::INFO) << "Cound not find precomputed index. Compute index.\n";
-        this->tdbr = new DBReader<unsigned int>(targetDB.c_str(), targetDBIndex.c_str());
-    }
-    tdbr->open(DBReader<unsigned int>::NOSORT);
-    templateDBIsIndex = PrefilteringIndexReader::checkIfIndexFile(tdbr);
-    if(templateDBIsIndex == true){ // exchange reader with old ffindex reader
-        this->tidxdbr = this->tdbr;
-        this->tdbr = PrefilteringIndexReader::openNewReader(tdbr);
-        PrefilteringIndexData data = PrefilteringIndexReader::getMetadata(tidxdbr);
-        this->kmerSize     = data.kmerSize;
-        this->alphabetSize = data.alphabetSize;
-        this->split        = data.split;
-        this->spacedKmer   = (data.spacedKmer == 1) ? true : false;
-    }
-    if(templateDBIsIndex == false && sameQTDB == true){
-        this->tdbr->close();
-        delete tdbr;
-        this->tdbr = qdbr;
-    }else if(templateDBIsIndex == false){
-        this->tdbr->close();
-        delete tdbr;
-        this->tdbr = new DBReader<unsigned int>(targetDB.c_str(), targetDBIndex.c_str());
-        tdbr->open(DBReader<unsigned int>::LINEAR_ACCCESS);
-    }
-
-    Debug(Debug::INFO) << "Query database: " << par.db1 << "(size=" << qdbr->getSize() << ")\n";
-    Debug(Debug::INFO) << "Target database: " << par.db2 << "(size=" << tdbr->getSize() << ")\n";
-
-    const size_t totalMemoryInByte =  Util::getTotalSystemMemory();
-    size_t neededSize = estimateMemoryConsumption(1,
-                                                  tdbr->getSize(), tdbr->getAminoAcidDBSize(),
-                                                  maxResListLen, alphabetSize,
-                                                  kmerSize == 0 ? // if auto detect kmerSize
-                                                  IndexTable::computeKmerSize(tdbr->getAminoAcidDBSize()) : kmerSize,
-                                                  threads);
-    if(neededSize > 0.9 * totalMemoryInByte){ // memory is not enough to compute everything at once
-        std::pair<int, int> splitingSetting = optimizeSplit(totalMemoryInByte, tdbr, alphabetSize, kmerSize, threads);
-        if(splitingSetting.second == -1){
-            Debug(Debug::ERROR) << "Can not fit databased into " << totalMemoryInByte <<" byte. Please use a computer with more main memory.\n";
-            EXIT(EXIT_FAILURE);
-        }
-        if(par.split == Parameters::AUTO_SPLIT_DETECTION && templateDBIsIndex == false){
-            this->split = splitingSetting.second;
-            if(kmerSize == 0){ // set k-mer based on aa size in database
-                // if we have less than 10Mio * 335 amino acids use 6mers
-                kmerSize = splitingSetting.first;
->>>>>>> 78d7ecf4
             }
 
             // use a index with both masked and unmasked sequence just like one with just masked sequences
@@ -143,7 +92,6 @@
 
         templateDBIsIndex = false;
     }
-<<<<<<< HEAD
 
     if (noPreload == false) {
         tdbr->readMmapedDataInMemory();
@@ -154,24 +102,11 @@
                        && querySeqType == Sequence::AMINO_ACIDS;
 
     int originalSplits = splits;
-    setupSplit(*tdbr, alphabetSize, threads, templateDBIsIndex, &kmerSize, &splits, &splitMode);
+    setupSplit(*tdbr, alphabetSize, threads, templateDBIsIndex, maxResListLen, &kmerSize, &splits, &splitMode);
     kmerThr = getKmerThreshold(sensitivity, querySeqType, kmerScore, kmerSize);
 
     if (templateDBIsIndex == true && (splits != originalSplits || kmerThr < minKmerThr)) {
         reopenTargetDb();
-=======
-    Debug(Debug::INFO) << "Use kmer size " << kmerSize << " and split " << this->split << " using split mode " << this->splitMode <<"\n";
-    neededSize = estimateMemoryConsumption((splitMode == Parameters::TARGET_DB_SPLIT) ? split : 1, tdbr->getSize(), tdbr->getAminoAcidDBSize(), maxResListLen, alphabetSize, kmerSize,
-                                                        threads);
-    //Debug(Debug::INFO) << "Split target databases into " << split << " parts because of memory constraint.\n";
-    Debug(Debug::INFO) << "Needed memory (" << neededSize << " byte) of total memory (" << totalMemoryInByte << " byte)\n";
-    if(neededSize > 0.9 * totalMemoryInByte){
-        Debug(Debug::WARNING) << "WARNING: MMseqs processes needs more main memory than available."
-                                 "Increase the size of --split or set it to 0 to automatic optimize target database split.\n";
-        if(templateDBIsIndex == true){
-            Debug(Debug::WARNING) << "WARNING: Split has to be computed by createindex if precomputed index is used.\n";
-        }
->>>>>>> 78d7ecf4
     }
 
     Debug(Debug::INFO) << "Target database: " << targetDB << "(Size: " << tdbr->getSize() << ")\n";
@@ -257,10 +192,10 @@
 }
 
 void Prefiltering::setupSplit(DBReader<unsigned int>& dbr, const int alphabetSize, const int threads,
-                              const bool templateDBIsIndex, int *kmerSize, int *split, int *splitMode) {
+                              const bool templateDBIsIndex, const size_t maxResListLen, int *kmerSize, int *split, int *splitMode) {
     const size_t totalMemoryInByte = Util::getTotalSystemMemory();
     size_t neededSize = estimateMemoryConsumption(1,
-                                                  dbr.getSize(), dbr.getAminoAcidDBSize(), alphabetSize,
+                                                  dbr.getSize(), dbr.getAminoAcidDBSize(),  maxResListLen, alphabetSize,
                                                   *kmerSize == 0 ? // if auto detect kmerSize
                                                   IndexTable::computeKmerSize(dbr.getAminoAcidDBSize()) : *kmerSize,
                                                   threads);
@@ -313,7 +248,7 @@
     Debug(Debug::INFO) << "Use kmer size " << *kmerSize << " and split "
                        << *split << " using " << Parameters::getSplitModeName(*splitMode) << " split mode.\n";
     neededSize = estimateMemoryConsumption((*splitMode == Parameters::TARGET_DB_SPLIT) ? *split : 1, dbr.getSize(),
-                                           dbr.getAminoAcidDBSize(), alphabetSize, *kmerSize, threads);
+                                           dbr.getAminoAcidDBSize(), maxResListLen, alphabetSize, *kmerSize, threads);
     Debug(Debug::INFO) << "Needed memory (" << neededSize << " byte) of total memory (" << totalMemoryInByte
                        << " byte)\n";
     if (neededSize > 0.9 * totalMemoryInByte) {
@@ -865,7 +800,6 @@
     for (size_t i = 0; i < querySetSize; i++) {
         querySeqs[i] = rand() % qdbr->getSize();
     }
-<<<<<<< HEAD
 
     double kmersPerPos = 0.0;
     size_t doubleMatches = 0;
@@ -884,65 +818,11 @@
 
         if (thread_idx == 0) {
             effectiveKmerSize = seq.getEffectiveKmerSize();
-=======
-    //TODO find smart way to remove extrem k-mers without harming huge protein families
-//    size_t lowSelectiveResidues = 0;
-//    const float dbSize = static_cast<float>(dbTo - dbFrom);
-//    for(size_t kmerIdx = 0; kmerIdx < indexTable->getTableSize(); kmerIdx++){
-//        size_t res = (size_t) indexTable->getTable(kmerIdx);
-//        float selectivityOfKmer = (static_cast<float>(res)/dbSize);
-//        if(selectivityOfKmer > 0.005){
-//            indexTable->getTable()[kmerIdx] = 0;
-//            lowSelectiveResidues += res;
-//        }
-//    }
-//    Debug(Debug::INFO) << "Index table: Remove "<< lowSelectiveResidues <<" none selective residues\n";
-//    Debug(Debug::INFO) << "Index table: init... from "<< dbFrom << " to "<< dbTo << "\n";
-    size_t tableEntriesNum = 0;
-    for(size_t i = 0; i < indexTable->getTableSize(); i++){
-        tableEntriesNum += (size_t) indexTable->getTable(i);
-    }
-
-    if(diagonalScoring == true){
-        indexTable->initMemory(tableEntriesNum, sequenceLookup, tableSize);
-    }else{
-        indexTable->initMemory(tableEntriesNum,  NULL, tableSize);
-    }
-    indexTable->init();
-    Debug(Debug::INFO) << "Index table: fill...\n";
-
-#pragma omp parallel
-    {
-        Sequence s(seq->getMaxLen(), seq->aa2int, seq->int2aa,
-                   seq->getSeqType(), seq->getKmerSize(), seq->isSpaced(), false);
-        Indexer idxer(subMat->alphabetSize, seq->getKmerSize());
-        IndexEntryLocalTmp * buffer = new IndexEntryLocalTmp[seq->getMaxLen()];
-        KmerGenerator * generator = NULL;
-        if(seq->getSeqType()==Sequence::HMM_PROFILE) {
-            generator = new KmerGenerator(seq->getKmerSize(), subMat->alphabetSize, kmerThr);
-            generator->setDivideStrategy(s.profile_matrix);
-        }
-
-#pragma omp for schedule(dynamic, 100)
-        for (unsigned int id = dbFrom; id < dbTo; id++) {
-            s.resetCurrPos();
-            Debug::printProgress(id - dbFrom);
-            unsigned int qKey = dbr->getDbKey(id);
-
-            if(seq->getSeqType()==Sequence::HMM_PROFILE){
-                char *seqData = dbr->getData(id);
-                s.mapSequence(id - dbFrom, qKey, seqData);
-                indexTable->addSimilarSequence(&s, generator, &idxer, kmerThr, idScoreLookup);
-            }else{
-                s.mapSequence(id - dbFrom, qKey, sequenceLookup->getSequence(id-dbFrom));
-                indexTable->addSequence(&s, &idxer, buffer, kmerThr, idScoreLookup);
-            }
->>>>>>> 78d7ecf4
         }
 
         QueryMatcher matcher(subMat, indexTable, tdbr->getSeqLens(), kmerThr, 1.0,
                              kmerSize, indexTable->getSize(), maxSeqLen, seq.getEffectiveKmerSize(),
-                             LONG_MAX, aaBiasCorrection, false, minDiagScoreThr, false);
+                             150000, aaBiasCorrection, false, minDiagScoreThr, false);
         if (querySeqType == Sequence::HMM_PROFILE) {
             matcher.setProfileMatrix(seq.profile_matrix);
         } else {
@@ -983,60 +863,9 @@
     return kmerMatchProb;
 }
 
-<<<<<<< HEAD
 void Prefiltering::mergeFiles(const std::string &outDB, const std::string &outDBIndex,
                               const std::vector<std::pair<std::string, std::string>> &splitFiles) {
     if (splitMode == Parameters::TARGET_DB_SPLIT) {
-=======
-statistics_t Prefiltering::computeStatisticForKmerThreshold(IndexTable *indexTable, size_t querySetSize,
-                                                            unsigned int *querySeqsIds, bool reverseQuery, size_t kmerThrMid) {
-    // determine k-mer match probability for kmerThrMid
-    QueryMatcher ** matchers = createQueryTemplateMatcher(subMat, indexTable, tdbr->getSeqLens(), kmerThrMid,
-                                                          1.0, kmerSize, qseq[0]->getEffectiveKmerSize(),
-                                                          indexTable->getSize(), aaBiasCorrection, false, maxSeqLen,
-                                                          150000, false);
-    size_t dbMatchesSum = 0;
-    size_t doubleMatches = 0;
-    size_t querySeqLenSum = 0;
-    size_t diagonalOverflow = 0;
-    size_t resultsPassedPref = 0;
-    double kmersPerPos = 0.0;
-
-#pragma omp parallel for schedule(dynamic, 10) reduction (+: dbMatchesSum, doubleMatches, kmersPerPos, querySeqLenSum, diagonalOverflow, resultsPassedPref)
-    for (size_t i = 0; i < querySetSize; i++){
-        size_t id = querySeqsIds[i];
-
-        int thread_idx = 0;
-#ifdef OPENMP
-        thread_idx = omp_get_thread_num();
-#endif
-        char* seqData = qdbr->getData(id);
-        unsigned int qKey = qdbr->getDbKey(id);
-        qseq[thread_idx]->mapSequence(id, qKey, seqData);
-        if(reverseQuery == true){
-            qseq[thread_idx]->reverse();
-        }
-        matchers[thread_idx]->matchQuery(qseq[thread_idx], UINT_MAX);
-        kmersPerPos    += matchers[thread_idx]->getStatistics()->kmersPerPos;
-        dbMatchesSum   += matchers[thread_idx]->getStatistics()->dbMatches;
-        querySeqLenSum += matchers[thread_idx]->getStatistics()->querySeqLen;
-        doubleMatches  += matchers[thread_idx]->getStatistics()->doubleMatches;
-        diagonalOverflow += matchers[thread_idx]->getStatistics()->diagonalOverflow;
-        resultsPassedPref += matchers[thread_idx]->getStatistics()->resultsPassedPrefPerSeq;
-    }
-    // clean up memory
-    for (int j = 0; j < threads; j++){
-        delete matchers[j];
-    }
-    delete[] matchers;
-
-    return statistics_t(kmersPerPos / (double)querySetSize, dbMatchesSum, doubleMatches,
-                        querySeqLenSum, diagonalOverflow, resultsPassedPref/ querySetSize);
-}
-
-void Prefiltering::mergeFiles(const std::vector<std::pair<std::string, std::string>>& splitFiles, int mode, std::string outDB, std::string outDBIndex) {
-    if(mode == Parameters::TARGET_DB_SPLIT){
->>>>>>> 78d7ecf4
         mergeOutput(outDB, outDBIndex, splitFiles);
     } else if (splitMode == Parameters::QUERY_DB_SPLIT) {
         DBWriter::mergeResults(outDB, outDBIndex, splitFiles);
@@ -1074,13 +903,9 @@
 }
 
 size_t Prefiltering::estimateMemoryConsumption(int split, size_t dbSize, size_t resSize,
-<<<<<<< HEAD
-                                               int alphabetSize, int kmerSize, unsigned int threads) {
-=======
                                                size_t maxHitsPerQuery,
                                                int alphabetSize, int kmerSize,
                                                int threads) {
->>>>>>> 78d7ecf4
     // for each residue in the database we need 7 byte
     size_t dbSizeSplit = (dbSize) / split;
     size_t residueSize = (resSize / split * 7);
@@ -1088,23 +913,14 @@
     size_t indexTableSize = static_cast<size_t>(pow(alphabetSize, kmerSize)) * sizeof(size_t *);
     // memory needed for the threads
     // This memory is an approx. for Countint32Array and QueryTemplateLocalFast
-<<<<<<< HEAD
     size_t threadSize = threads * (
             (dbSizeSplit * 2 * sizeof(IndexEntryLocal)) // databaseHits in QueryMatcher
             + (dbSizeSplit * sizeof(CounterResult)) // databaseHits in QueryMatcher
-            + (QueryMatcher::MAX_RES_LIST_LEN * sizeof(hit_t))
+            + (maxHitsPerQuery * sizeof(hit_t))
             + (dbSizeSplit * 2 * sizeof(CounterResult) * 2) // BINS * binSize, (binSize = dbSize * 2 / BINS)
             // 2 is a security factor the size can increase during run
     );
-=======
-    size_t threadSize =  threads * (
-                 (dbSizeSplit * 2 * sizeof(IndexEntryLocal)) // databaseHits in QueryMatcher
-               + (dbSizeSplit * sizeof(CounterResult)) // databaseHits in QueryMatcher
-               + (maxHitsPerQuery * sizeof(hit_t))
-               + (dbSizeSplit * 2 * sizeof(CounterResult) * 2) // BINS * binSize, (binSize = dbSize * 2 / BINS)
-                                                               // 2 is a security factor the size can increase during run
-               );
->>>>>>> 78d7ecf4
+
     // extended matrix
     size_t extendedMatrix = sizeof(std::pair<short, unsigned int>) * static_cast<size_t>(pow(pow(alphabetSize, 3), 2));
     extendedMatrix += sizeof(std::pair<short, unsigned int>) * pow(pow(alphabetSize, 2), 2);
@@ -1114,7 +930,6 @@
 }
 
 std::pair<int, int> Prefiltering::optimizeSplit(size_t totalMemoryInByte, DBReader<unsigned int> *tdbr,
-<<<<<<< HEAD
                                                 int alphabetSize, int externalKmerSize, unsigned int threads) {
     for (int optSplit = 1; optSplit < 100; optSplit++) {
         for (int optKmerSize = 6; optKmerSize <= 7; optKmerSize++) {
@@ -1122,39 +937,14 @@
                 size_t aaUpperBoundForKmerSize = IndexTable::getUpperBoundAACountForKmerSize(optKmerSize);
                 if ((tdbr->getAminoAcidDBSize() / optSplit) < aaUpperBoundForKmerSize) {
                     size_t neededSize = estimateMemoryConsumption(optSplit, tdbr->getSize(), tdbr->getAminoAcidDBSize(),
-                                                                  alphabetSize,
-                                                                  optKmerSize, threads);
+                                                                  0, alphabetSize, optKmerSize, threads);
                     if (neededSize < 0.9 * totalMemoryInByte) {
                         return std::make_pair(optKmerSize, optSplit);
-=======
-                                                int alphabetSize, int externalKmerSize, int threads) {
-    for(int split = 1; split < 100; split++ ){
-        for(int kmerSize = 6; kmerSize <= 7; kmerSize++){
-            if(kmerSize==externalKmerSize || externalKmerSize == 0){ // 0: set k-mer based on aa size in database
-                size_t aaUpperBoundForKmerSize = IndexTable::getUpperBoundAACountForKmerSize(kmerSize);
-                if((tdbr->getAminoAcidDBSize() / split) < aaUpperBoundForKmerSize){
-                    size_t neededSize = estimateMemoryConsumption(split, tdbr->getSize(), tdbr->getAminoAcidDBSize(), 0, alphabetSize,
-                                                                  kmerSize, threads);
-                    if(neededSize < 0.9 * totalMemoryInByte){
-                        return std::make_pair(kmerSize, split);
->>>>>>> 78d7ecf4
                     }
                 }
             }
         }
     }
 
-<<<<<<< HEAD
     return std::make_pair(-1, -1);
 }
-=======
-std::vector<hit_t> Prefiltering::readPrefilterResults(char *data) {
-    std::vector<hit_t> ret;
-    while(*data != '\0'){
-        hit_t result = parsePrefilterHit(data);
-        ret.push_back(result);
-        data = Util::skipLine(data);
-    }
-    return ret;
-}
->>>>>>> 78d7ecf4
