--- conflicted
+++ resolved
@@ -46,11 +46,7 @@
                                           bool diagonalScoring, int threads);
 
     static void fillDatabase(DBReader<unsigned int> *dbr, Sequence *seq, IndexTable *indexTable, BaseMatrix *subMat,
-<<<<<<< HEAD
                              size_t dbFrom, size_t dbTo, int threads);
-=======
-                             size_t dbFrom, size_t dbTo);
->>>>>>> 68e992fe
 
     // get substitution matrix
     static BaseMatrix *getSubstitutionMatrix(const std::string &scoringMatrixFile, int alphabetSize, float bitFactor,
@@ -118,11 +114,11 @@
 
     // init QueryTemplateMatcher
     QueryMatcher **createQueryTemplateMatcher(BaseMatrix *m, IndexTable *indexTable,
-                                                      unsigned int *seqLens, short kmerThr,
-                                                      double kmerMatchProb, int kmerSize,
-                                                      size_t effectiveKmerSize, size_t dbSize,
-                                                      bool aaBiasCorrection, bool diagonalScoring,
-                                                      unsigned int maxSeqLen, size_t maxHitsPerQuery);
+                                              unsigned int *seqLens, short kmerThr,
+                                              double kmerMatchProb, int kmerSize,
+                                              size_t effectiveKmerSize, size_t dbSize,
+                                              bool aaBiasCorrection, bool diagonalScoring,
+                                              unsigned int maxSeqLen, size_t maxHitsPerQuery);
 
 
     void printStatistics(const statistics_t &stats, size_t empty);
