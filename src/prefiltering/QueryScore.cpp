#include "QueryScore.h"
#include "Util.h"
#define _mm_extract_epi32(x, imm) _mm_cvtsi128_si32(_mm_srli_si128((x), 4 * (imm)))
#define _mm_extract_epi64(x, imm) _mm_cvtsi128_si64(_mm_srli_si128((x), 8 * (imm)))

QueryScore::QueryScore (int dbSize, unsigned short * dbSeqLens, int k, short kmerThr, float kmerMatchProb, float zscoreThr){

    this->dbSize = dbSize;
    this->kmerMatchProb = kmerMatchProb;
    this->kmerThr = kmerThr;
    this->zscore_thr = zscoreThr;

    this->scores_128_size = (dbSize + 7)/8 * 8;
    // 8 DB short int entries are stored in one __m128i vector
    // one __m128i vector needs 16 byte
    scores_128 = (__m128i*) Util::mem_align(16, scores_128_size * 2);
    scores = (unsigned short * ) scores_128;

    // set scores to zero
    memset (scores_128, 0, scores_128_size * 2);

    thresholds_128 = (__m128i*) Util::mem_align(16, scores_128_size * 2);
    thresholds = (unsigned short * ) thresholds_128;

    memset (thresholds_128, 0, scores_128_size * 2);

    // initialize sequence lenghts with each seqLens[i] = L_i - k + 1
    this->seqLens = new float[scores_128_size];
    memset (seqLens, 0, scores_128_size * 4);

    for (int i = 0; i < dbSize; i++){
        if (dbSeqLens[i] > (k - 1))
            this->seqLens[i] = (float) (dbSeqLens[i] - k + 1);
        else
            this->seqLens[i] = 1.0f;
    }

    this->seqLenSum = 0.0f;
    for (int i = 0; i < dbSize; i++)
        this->seqLenSum += this->seqLens[i];

    // initialize the points where a score threshold should be recalculated
    std::list<int> steps_list;
    float seqLen = this->seqLens[0];
    steps_list.push_back(0);
    // check the sequence length and decide if it changed enough to recalculate the score threshold here
    // minimum step length is 8 (one __m128 register)
    for (int i = 0; i < scores_128_size; i += 8){
        if (this->seqLens[i]/seqLen < 0.9){
            steps_list.push_back(i);
            seqLen = this->seqLens[i];
        }
    }
    steps_list.push_back(scores_128_size);

    nsteps = steps_list.size();
    steps = new int[nsteps];
    for (int i = 0; i < nsteps; i++){
        steps[i] = steps_list.front();
        steps_list.pop_front();
    }

    this->resList = (hit_t *) Util::mem_align(16, MAX_RES_LIST_LEN * sizeof(hit_t) );

    scoresSum = 0;

    numMatches = 0;

    counter = 0;

    s_per_match = 0.0f;

    s_per_pos = 0.0f;
}

QueryScore::~QueryScore (){
    free(scores_128);
    free(thresholds_128);
    delete[] seqLens;
    delete[] steps;
    delete resList;
}

bool QueryScore::compareHits(hit_t first, hit_t second){
    return (first.zScore > second.zScore) ? true : false;
}

void QueryScore::setPrefilteringThresholds(){

    /* adding 0.000001 to some values should prevent nan values in case of untypical/less meaningful input parameters */

    // pseudo-count sum of sequence lengths
    // 100 000 * 350
    float seqLenSum_pc = 35000000.0;
    // pseudo-number of k-mer matches
    float numMatches_pc = seqLenSum_pc *  kmerMatchProb + 0.000001f;
   
    // pseudo-sum of k-mer scores
    float matchScoresSum_pc = numMatches_pc * (float) (kmerThr + 8);
    this->s_per_match = ((float)scoresSum + matchScoresSum_pc)/((float)numMatches + numMatches_pc) + 0.000001f;

    float scoresSum_pc = seqLenSum_pc * kmerMatchProb * s_per_match;
    this->s_per_pos = ((float)scoresSum + scoresSum_pc)/(seqLenSum + seqLenSum_pc) + 0.000001f;
    
    float seqLen;
    float mean;
    float stddev;
    float threshold;
    unsigned short threshold_ushrt;
    unsigned int ushrt_max = USHRT_MAX;

    __m128i* __restrict thr = thresholds_128;
    __m128i v = _mm_setzero_si128();

    for (int i = 0; i < nsteps - 1; i++){
        seqLen = seqLens[steps[i]];
        mean = s_per_pos * seqLen;
        stddev = sqrt(seqLen * s_per_pos * s_per_match);
        threshold = zscore_thr * stddev + mean;

        // saturated conversion of float threshold into short threshold
        threshold_ushrt = (unsigned short) std::min(ushrt_max, (unsigned int) threshold);

        // store short treshold in a vector
        v =  _mm_set1_epi16(threshold_ushrt);

        // set all thresolds to the current value until calculation of the next value is necessary
        for (int j = steps[i]; j < steps[i+1]; j += 8){
            *thr = v;
            thr++;
        }
    }
}

float QueryScore::getZscore(int seqId){
    return ( (float)scores[seqId] - s_per_pos * seqLens[seqId] ) / sqrt(s_per_pos * seqLens[seqId] * s_per_match);
}


std::pair<hit_t *, size_t> QueryScore::getResult (int querySeqLen, unsigned int identityId){
<<<<<<< HEAD
    size_t elemetCounter = 0;
    const __m128i zero = _mm_setzero_si128();
=======
    size_t elementCounter = 0;
    const __m128i zero = _mm_setzero_si128(); 
>>>>>>> 99f552ae

    __m128i* __restrict p   = scores_128;
    __m128i* __restrict thr = thresholds_128;

    
    // check if there is the identity of the query sequence in the database
    // the identity should be included in the results
    if (identityId != UINT_MAX){
<<<<<<< HEAD
        elemetCounter++;
=======
        elementCounter++;
>>>>>>> 99f552ae
    }

    // go through each vector
    const size_t lenght = scores_128_size/8;
    for (size_t pos = 0; pos < lenght; pos++ ){

        // look for entries above the threshold
        __m128i cmp = _mm_subs_epu16(*p, *thr);
        cmp = _mm_cmpeq_epi16(cmp, zero);
        const unsigned int cmp_set_bits = _mm_movemask_epi8(cmp);
        
        // here are some sequences above the prefiltering threshold
        if (cmp_set_bits != 0xffff){
            // and search for highest
            for(int i = 0; i < 8; i++){

                if(!CHECK_BIT(cmp_set_bits,i*2) && (pos * 8 + i) != identityId){
                    const float zscore = getZscore(pos*8+i);
                    hit_t * result = (resList + elementCounter);
                    result->seqId = pos * 8 + i;
                    result->zScore = zscore;
                    result->prefScore = scores[pos*8+i];
                    elementCounter++;
                    if(elementCounter >= MAX_RES_LIST_LEN)
                        goto OuterLoop;
                }
            }
        }
        p++;
        thr++;
    }
<<<<<<< HEAD
    OuterLoop:
    std::sort(resList, resList + elemetCounter, compareHits);

    if (identityId != UINT_MAX){
        const float zscore = getZscore(identityId);
        hit_t * result = (resList + 0);
        result->seqId = identityId;
        result->zScore = zscore;
        result->prefScore = scores[identityId];
    }
   return std::make_pair<hit_t *, size_t>(resList, elemetCounter);
=======
OuterLoop:
    // include the identity in results if its there
    if (identityId != UINT_MAX){
        const float zscore = getZscore(identityId);
        hit_t * result = (resList + 0);
        result->seqId = identityId;
        result->zScore = zscore;
        result->prefScore = scores[identityId];
        std::sort(resList + 1, resList + elementCounter, compareHits);
    }
    else
        std::sort(resList, resList + elementCounter, compareHits);

    return std::make_pair<hit_t *, size_t>(resList, elementCounter);
>>>>>>> 99f552ae
}

short QueryScore::sse2_extract_epi16(__m128i v, int pos) {
    switch(pos){
        case 0: return _mm_extract_epi16(v, 0);
        case 1: return _mm_extract_epi16(v, 1);
        case 2: return _mm_extract_epi16(v, 2);
        case 3: return _mm_extract_epi16(v, 3);
        case 4: return _mm_extract_epi16(v, 4);
        case 5: return _mm_extract_epi16(v, 5);
        case 6: return _mm_extract_epi16(v, 6);
        case 7: return _mm_extract_epi16(v, 7);
    }
    Debug(Debug::ERROR) << "Fatal error in QueryScore: position in the vector is not in the legal range (pos = " << pos << ")\n";
    EXIT(1);
    // never executed
    return 0;
}

void QueryScore::printVector(__m128i v){
    for (int i = 0; i < 8; i++)
        std::cout << (unsigned short) sse2_extract_epi16(v, i) << " ";
    std::cout << "\n";
}

void QueryScore::printScores(){
    std::cout << "Scores:\n";
    for (int i = 0; i < dbSize; i++)
        std::cout << scores[i] << "\n";
}<|MERGE_RESOLUTION|>--- conflicted
+++ resolved
@@ -138,13 +138,9 @@
 
 
 std::pair<hit_t *, size_t> QueryScore::getResult (int querySeqLen, unsigned int identityId){
-<<<<<<< HEAD
-    size_t elemetCounter = 0;
-    const __m128i zero = _mm_setzero_si128();
-=======
+
     size_t elementCounter = 0;
     const __m128i zero = _mm_setzero_si128(); 
->>>>>>> 99f552ae
 
     __m128i* __restrict p   = scores_128;
     __m128i* __restrict thr = thresholds_128;
@@ -153,11 +149,7 @@
     // check if there is the identity of the query sequence in the database
     // the identity should be included in the results
     if (identityId != UINT_MAX){
-<<<<<<< HEAD
-        elemetCounter++;
-=======
         elementCounter++;
->>>>>>> 99f552ae
     }
 
     // go through each vector
@@ -189,19 +181,6 @@
         p++;
         thr++;
     }
-<<<<<<< HEAD
-    OuterLoop:
-    std::sort(resList, resList + elemetCounter, compareHits);
-
-    if (identityId != UINT_MAX){
-        const float zscore = getZscore(identityId);
-        hit_t * result = (resList + 0);
-        result->seqId = identityId;
-        result->zScore = zscore;
-        result->prefScore = scores[identityId];
-    }
-   return std::make_pair<hit_t *, size_t>(resList, elemetCounter);
-=======
 OuterLoop:
     // include the identity in results if its there
     if (identityId != UINT_MAX){
@@ -216,7 +195,6 @@
         std::sort(resList, resList + elementCounter, compareHits);
 
     return std::make_pair<hit_t *, size_t>(resList, elementCounter);
->>>>>>> 99f552ae
 }
 
 short QueryScore::sse2_extract_epi16(__m128i v, int pos) {
