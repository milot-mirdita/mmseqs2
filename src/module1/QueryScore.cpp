--- conflicted
+++ resolved
@@ -25,7 +25,6 @@
     // one __m128i vector needs 16 byte
     scores_128 = (__m128i*) memalign(16, (dbSize/8 + 1) * 16);
     scores = (unsigned short * ) scores_128;
-<<<<<<< HEAD
 
     // set scores to zero
     memset (scores_128, 0, (dbSize/8 + 1) * 16);
@@ -40,17 +39,7 @@
     this->seqLenSum = 0;
     for (int i = 0; i < dbSize; i++)
         this->seqLenSum += this->seqLens[i];
-=======
-    
-    // set scores to zero
-    memset (scores_128, 0, (dbSize/8 + 1) * 16);
-
-    //this->lastMatchPos = new short[dbSize];
-    //memset (lastMatchPos, 0, sizeof(short) * dbSize);
-    this->lastScores = new LastScore[dbSize];
-    memset (this->lastScores, 0, sizeof(LastScore) * dbSize);
->>>>>>> b6d68ebe
-
+   
     this->resList = new std::list<hit_t>();
 
     dbFractCnt = 0.0;
@@ -60,17 +49,8 @@
 }
 
 QueryScore::~QueryScore (){
-    delete lastScores;
     free(scores_128);
-    delete[] seqLens;
     delete resList;
-}
-
-<<<<<<< HEAD
-inline unsigned short sadd16(unsigned short a, unsigned short b)
-{
-	unsigned int s = (unsigned int)(a+b);
-	return -(s>>16) | (unsigned short)s;
 }
 
 void QueryScore::addScores (int* seqList, int seqListSize, unsigned short score){
@@ -131,9 +111,6 @@
     sqSum += _mm_extract_epi32(sqSum_v, 1);
     sqSum += _mm_extract_epi32(sqSum_v, 2);
     sqSum += _mm_extract_epi32(sqSum_v, 3);
-=======
-
->>>>>>> b6d68ebe
 
     double mu_S = (double)sum/(double)(maxSetSize*8);
     double sigma_S = sqrt((double)sqSum/(double)(maxSetSize*8) - (mu_S * mu_S));
@@ -251,14 +228,10 @@
     return 0;
 }
 
-<<<<<<< HEAD
 void QueryScore::reset(){
     memset (scores_128, 0, (dbSize/8 + 1) * 16);
     resList->clear();
 }
-=======
-
->>>>>>> b6d68ebe
 
 void QueryScore::printStats(){
     std::cout << "Average occupancy of the DB scores array: " << dbFractCnt/(double)qSeqCnt << "\n";
@@ -269,4 +242,3 @@
         std::cout << sse2_extract_epi16(v, i) << " ";
     std::cout << "\n";
 }
-
