#include "Debug.h"
#include "Command.h"
#include "CommandDeclarations.h"
#include "Util.h"
#include "Parameters.h"
#include "DistanceCalculator.h"

#include <iomanip>
#include <CpuInfo.h>

Parameters& par = Parameters::getInstance();

static struct Command commands[] = {
// Main tools  (for non-experts)
        {"createdb",             createdb,             &par.createdb,             COMMAND_MAIN,
            "Convert protein sequence set in a FASTA file to MMseqsâ€™ sequence DB format",
            "converts a protein sequence set in a FASTA formatted file to MMseqsâ€™ sequence DB format. This format is needed as input to mmseqs search and many other tools.",
            "Martin Steinegger <martin.steinegger@mpibpc.mpg.de>",
            "<i:fastaFile>  <o:sequenceDB> [mappingFasta]",
            CITATION_MMSEQS2},
        {"search",               search,               &par.searchworkflow,       COMMAND_MAIN,
            "Search with query sequence or profile DB (iteratively) through target sequence DB",
            "Searches with the sequences or profiles query DB through the target sequence DB by running the prefilter tool and the align tool for Smith-Waterman alignment. For each query a results file with sequence matches is written as entry into a database of search results (alignmentDB).\nIn iterative profile search mode, the detected sequences satisfying user-specified criteria are aligned to the query MSA, and the resulting query profile is used for the next search iteration. Iterative profile searches are usually much more sensitive than (and at least as sensitive as) searches with single query sequences.",
            "Martin Steinegger <martin.steinegger@mpibpc.mpg.de>",
            "<i:queryDB> <i:targetDB> <o:alignmentDB> <tmpDir>",
            CITATION_MMSEQS2},
        {"cluster",              clusteringworkflow,   &par.clusteringWorkflow,   COMMAND_MAIN,
            "Compute clustering of a sequence DB (quadratic time)",
            "Clusters sequences by similarity. It compares all sequences in the sequence DB with each other using mmseqs search, filters alignments according to user-specified criteria (max. E-value, min. coverage,...),   and runs mmseqs clust to group similar sequences together into clusters.",
            "Martin Steinegger <martin.steinegger@mpibpc.mpg.de> & Lars von den Driesch",
            "<i:sequenceDB> <o:clusterDB> <tmpDir>",
            CITATION_MMSEQS2|CITATION_MMSEQS1},
        {"createindex",          createindex,          &par.createindex,          COMMAND_MAIN,
            "Precompute index table of sequence DB for faster searches",
            "Precomputes an index table for the sequence DB. Handing over the precomputed index table as input to mmseqs search or mmseqs prefilter eliminates the computational overhead of building the index table on the fly.",
            "Martin Steinegger <martin.steinegger@mpibpc.mpg.de>",
            "<i:sequenceDB> <o:indexDB> <tmpDir>",
            CITATION_MMSEQS2},
// Utility tools for format conversions
        {"createtsv",            createtsv,            &par.createtsv,        COMMAND_FORMAT_CONVERSION,
            "Create tab-separated flat file from prefilter DB, alignment DB, or cluster DB",
            NULL,
            "Martin Steinegger <martin.steinegger@mpibpc.mpg.de>r",
            "<i:queryDB> <i:targetDB> <i:resultDB> <o:tsvFile>",
            CITATION_MMSEQS2},
        {"convertalis",          convertalignments,    &par.convertalignments,    COMMAND_FORMAT_CONVERSION,
            "Convert alignment DB to BLAST-tab format, SAM flat file, or to raw pairwise alignments",
            NULL,
            "Martin Steinegger <martin.steinegger@mpibpc.mpg.de>",
            "<i:queryDb> <i:targetDb> <i:alignmentDB> <o:alignmentFile>",
            CITATION_MMSEQS2},
        {"convertprofiledb",     convertprofiledb,     &par.convertprofiledb,     COMMAND_FORMAT_CONVERSION,
            "Convert ffindex DB of HMM/HMMER3/PSSM files to MMseqs profile DB",
            NULL,
            "Martin Steinegger <martin.steinegger@mpibpc.mpg.de>",
            "<i:ffindexProfileDB> <o:profileDB>",
            CITATION_MMSEQS2},
        {"convert2fasta",        convert2fasta,        &par.convert2fasta,        COMMAND_FORMAT_CONVERSION,
            "Convert sequence DB to FASTA format",
            NULL,
            "Milot Mirdita <milot@mirdita.de>",
            "<i:sequenceDB> <o:fastaFile>",
            CITATION_MMSEQS2},
        {"result2flat",          result2flat,          &par.result2flat,          COMMAND_FORMAT_CONVERSION,
            "Create a FASTA-like flat file from prefilter DB, alignment DB, or cluster DB",
            NULL,
            "Martin Steinegger <martin.steinegger@mpibpc.mpg.de>",
            "<i:queryDB> <i:targetDB> <i:resultDB> <o:fastaDB>",
            CITATION_MMSEQS2},
// Utility tools for clustering
        {"clusterupdate",        clusterupdate,        &par.clusterUpdate,        COMMAND_CLUSTER,
            "Update clustering of old sequence DB to clustering of new sequence DB",
            NULL,
            "Clovis Galiez & Martin Steinegger <martin.steinegger@mpibpc.mpg.de>",
            "<i:oldSequenceDB> <i:newSequenceDB> <i:oldClustResultDB> <o:newClustResultDB> <tmpDir>",
            CITATION_MMSEQS2|CITATION_MMSEQS1},
        {"createseqfiledb",      createseqfiledb,      &par.createseqfiledb,      COMMAND_CLUSTER,
            "Create DB of unaligned FASTA files (1 per cluster) from sequence DB and cluster DB",
            NULL,
            "Milot Mirdita <milot@mirdita.de>",
            "<i:sequenceDB> <i:clusterDB> <o:fastaDB>",
            CITATION_MMSEQS2},
        {"mergeclusters",        mergeclusters,        &par.onlyverbosity,        COMMAND_CLUSTER,
            "Merge multiple cluster DBs into single cluster DB",
            NULL,
            "Maria Hauser & Martin Steinegger <martin.steinegger@mpibpc.mpg.de>",
            "<i:sequenceDB> <o:clusterDB> <i:clusterDB1> ... <i:clusterDBn>",
            CITATION_MMSEQS2},
// Expert tools (for advanced users)
        {"prefilter",            prefilter,            &par.prefilter,            COMMAND_EXPERT,
            "Search with query sequence / profile DB through target DB (k-mer matching + ungapped alignment)",
            "Searches with the sequences or profiles in query DB through the target sequence DB in two consecutive stages: a very fast k-mer matching stage (double matches on same diagonal) and a subsequent ungapped alignment stage. For each query a results file with sequence matches is written as entry into the prefilter DB.",
            "Martin Steinegger <martin.steinegger@mpibpc.mpg.de> & Maria Hauser",
            "<i:queryDB> <i:targetDB> <o:prefilterDB>",
            CITATION_MMSEQS2},
        {"align",                align,                &par.align,                COMMAND_EXPERT,
            "Compute Smith-Waterman alignments for previous results (e.g. prefilter DB, cluster DB)",
            "Calculates Smith-Waterman alignment scores between all sequences in the query database and the sequences of the target database which passed the prefiltering.",
            "Martin Steinegger <martin.steinegger@mpibpc.mpg.de> & Maria Hauser",
            "<i:queryDB> <i:targetDB> <i:prefilterDB> <o:alignmentDB>",
            CITATION_MMSEQS2},
        {"clust",                clust,                &par.clust,                COMMAND_EXPERT,
            "Cluster sequence DB from alignment DB (e.g. created by searching DB against itself)",
            "Computes a clustering of a sequence DB based on the alignment DB containing for each query sequence or profile the Smith Waterman alignments generated by mmseqs align. (When given a prefilter DB as input the tool will use the ungapped alignment scores scores for the clustering.) The tool reads the search results DB,  constructs a similarity graph based on the matched sequences in alignment DB, and applies one of several clustering algorithms. The first, representative sequence of each cluster is connected by an edge to each cluster member. Its names are used as ID in the resulting cluster DB, the entries contain the names of all member sequences.",
            "Martin Steinegger <martin.steinegger@mpibpc.mpg.de> & Lars von den Driesch & Maria Hauser",
            "<i:sequenceDB> <i:alignmentDB> <o:clusterDB>",
            CITATION_MMSEQS2|CITATION_MMSEQS1},
        {"linclust",          linclust,          &par.linclustworkflow,            COMMAND_MAIN,
            "Cluster sequences of >50% sequence identity *in linear time*",
            "Detects redundant sequences based on reduced alphabet and k-mer sorting.",
            "Martin Steinegger <martin.steinegger@mpibpc.mpg.de> ",
            "<i:sequenceDB> <o:clusterDB> <tmpDir>",
             CITATION_MMSEQS2|CITATION_LINCLUST},
        {"kmermatcher",          kmermatcher,          &par.kmermatcher,            COMMAND_EXPERT,
                "Finds exact $k$-mers matches between sequences",
                NULL,
                "Martin Steinegger <martin.steinegger@mpibpc.mpg.de> ",
                "<i:sequenceDB> <tmpDir>",
                CITATION_MMSEQS2},
        {"clusthash",            clusthash,            &par.clusthash,            COMMAND_EXPERT,
            "Cluster sequences of same length and >90% sequence identity *in linear time*",
            "Detects redundant sequences based on reduced alphabet hashing and hamming distance.",
            "Martin Steinegger <martin.steinegger@mpibpc.mpg.de> ",
            "<i:sequenceDB> <o:alignmentDB>",
            CITATION_MMSEQS2},
// Utility tools to manipulate DBs
        {"extractorfs",          extractorfs,          &par.extractorfs,          COMMAND_DB,
            "Extract open reading frames from all six frames from nucleotide sequence DB",
            NULL,
            "Milot Mirdita <milot@mirdita.de>",
            "<i:sequenceDB> <o:sequenceDB>",
            CITATION_MMSEQS2},
        {"translatenucs",        translatenucs,        &par.translatenucs,        COMMAND_DB,
            "Translate nucleotide sequence DB into protein sequence DB",
            NULL,
            "Milot Mirdita <milot@mirdita.de>",
            "<i:sequenceDB> <o:sequenceDB>",
            CITATION_MMSEQS2},
        {"swapresults",          swapresults,          &par.onlythreads,          COMMAND_DB,
            "Reformat prefilter/alignment/cluster DB as if target DB had been searched through query DB",
            NULL,
            "Martin Steinegger <martin.steinegger@mpibpc.mpg.de> & Clovis Galiez",
            "<i:queryDB> <i:targetDB> <i:resultDB> <o:resultDB>",
            CITATION_MMSEQS2},
        {"mergedbs",             mergedbs,             &par.mergedbs,             COMMAND_DB,
            "Merge multiple DBs into a single DB, based on IDs (names) of entries",
            NULL,
            "Martin Steinegger <martin.steinegger@mpibpc.mpg.de>",
            "<i:sequenceDB> <o:resultDB> <i:resultDB1> ... <i:resultDBn>",
            CITATION_MMSEQS2},
        {"splitdb",              splitdb,              &par.splitdb,              COMMAND_DB,
            "Split a mmseqs DB into multiple DBs",
            NULL,
            "Milot Mirdita <milot@mirdita.de>",
            "<i:sequenceDB> <o:sequenceDB_1..N>",
            CITATION_MMSEQS2},
        {"subtractdbs",          subtractdbs,          &par.subtractdbs,          COMMAND_DB,
            "Generate a DB with entries of first DB not occurring in second DB",
            NULL,
            "Martin Steinegger <martin.steinegger@mpibpc.mpg.de>",
            "<i:resultDBLeft> <i:resultDBRight> <o:resultDB>",
            CITATION_MMSEQS2},
        {"filterdb",             filterdb,             &par.filterDb,             COMMAND_DB,
            "Filter a DB by conditioning (regex, numerical, ...) on one of its whitespace-separated columns",
            NULL,
            "Clovis Galiez & Martin Steinegger <martin.steinegger@mpibpc.mpg.de>",
            "<i:resultDB> <o:resultDB>",
            CITATION_MMSEQS2},
        {"createsubdb",          createsubdb,          &par.onlyverbosity,        COMMAND_DB,
            "Create a subset of a DB from a file of IDs of entries",
            NULL,
            "Milot Mirdita <milot@mirdita.de>",
            "<i:subsetFile> <i:resultDB> <o:resultDB>",
            CITATION_MMSEQS2},
        {"result2profile",       result2profile,       &par.result2profile,       COMMAND_DB,
            "Compute profile and consensus DB from a prefilter, alignment or cluster DB",
            NULL,
            "Martin Steinegger <martin.steinegger@mpibpc.mpg.de>",
            "<i:queryDB> <targetDB> <i:resultDB> <o:profileDB>",
            CITATION_MMSEQS2},
        {"result2msa",           result2msa,           &par.result2msa,           COMMAND_DB,
            "Generate MSAs for queries by locally aligning their matched targets in prefilter/alignment/cluster DB",
            NULL,
            "Martin Steinegger (martin.steinegger@mpibpc.mpg.de) & Milot Mirdita <milot@mirdita.de> & Clovis Galiez",
            "<i:queryDB> <i:targetDB> <i:resultDB> <o:msaDB>",
            CITATION_MMSEQS2},
        {"result2stats",         result2stats,         &par.result2stats,         COMMAND_DB,
            "Compute statistics for each entry in a sequence, prefilter, alignment or cluster DB",
            NULL,
            "Clovis Galiez & Martin Steinegger <martin.steinegger@mpibpc.mpg.de>",
            "<i:queryDB> <i:targetDB> <i:resultDB> <o:statsDB>",
            CITATION_MMSEQS2},
<<<<<<< HEAD
        {"result2reprseq",       result2reprseq,      &par.onlythreads,          COMMAND_DB,
            "Get representative sequences for a result database",
            NULL,
            "Milot Mirdita <milot@mirdita.de>",
            "<i:queryDB> <i:resultDB> <o:reprSeqDB>",
            CITATION_MMSEQS2},
        {"tsv2db",               tsv2db,              &par.onlyverbosity,        COMMAND_DB,
            "Turns a tsv into a mmseqs database",
            NULL,
            "Milot Mirdita <milot@mirdita.de>",
            "<i:tsvFile> <o:sequenceDB>",
            CITATION_MMSEQS2
        },
=======
        {"result2repseq",       result2reprseq,      &par.onlyverbosity,          COMMAND_DB,
                "Get representative sequences for a result database",
                NULL,
                "Milot Mirdita <milot@mirdita.de> & Martin Steinegger <martin.steinegger@mpibpc.mpg.de>",
                "<i:sequenceDB> <i:resultDB> <o:reprSeqDB>",
                CITATION_MMSEQS2},
>>>>>>> b963ae1f
// Special-purpose utilities
        {"rescorediagonal",           rescorediagonal,           &par.rescorediagonal,        COMMAND_SPECIAL,
                "Compute sequence identity for diagonal",
                NULL,
                "Martin Steinegger <martin.steinegger@mpibpc.mpg.de>",
                "<i:queryDB> <i:targetDB> <i:prefilterDB> <o:resultDB>",
                CITATION_MMSEQS2},
        {"diffseqdbs",           diffseqdbs,           &par.diff,        COMMAND_SPECIAL,
            "Find IDs of sequences kept, added and removed between two versions of sequence DB",
            "It creates 3 filtering files, that can be used in cunjunction with \"createsubdb\" tool.\nThe first file contains the keys that has been removed from DBold to DBnew.\nThe second file maps the keys of the kept sequences from DBold to DBnew.\nThe third file contains the keys of the sequences that have been added in DBnew.",
            "Clovis Galiez & Martin Steinegger <martin.steinegger@mpibpc.mpg.de>",
            "<i:oldSequenceDB> <i:newSequenceDB> <o:rmSeqKeysFile> <o:keptSeqKeysFile> <o:newSeqKeysFile>",
            CITATION_MMSEQS2},
        {"concatdbs",            concatdbs,            &par.concatdbs,        COMMAND_SPECIAL,
            "Concatenate two DBs, giving new IDs to entries from second input DB",
            NULL,
            "Clovis Galiez & Martin Steinegger (martin.steinegger@mpibpc.mpg.de)",
            "<i:resultDB> <i:resultDB> <o:resultDB>",
            CITATION_MMSEQS2},
        {"summarizeresult",      summarizeresult,      &par.summarizeresult,      COMMAND_SPECIAL,
            "Extract annotations from result db",
            NULL,
            "Milot Mirdita <milot@mirdita.de> & Martin Steinegger <martin.steinegger@mpibpc.mpg.de>",
            "<i:resultbDB> <o:summarizedResultDB>",
            CITATION_MMSEQS2|CITATION_UNICLUST},
        {"summarizetabs",        summarizetabs,        &par.summarizetabs,        COMMAND_SPECIAL,
            "Extract annotations from HHblits BAST-tab-formatted results",
            NULL,
            "Milot Mirdita <milot@mirdita.de> & Martin Steinegger <martin.steinegger@mpibpc.mpg.de>",
            "<i:blastTabDB> <i:lengthFile> <o:summarizedBlastTabDB>",
            CITATION_MMSEQS2|CITATION_UNICLUST},
        {"gff2db",               gff2db,               &par.gff2ffindex,          COMMAND_SPECIAL,
            "Turn a gff3 (generic feature format) file into a gff3 DB",
            NULL,
            "Milot Mirdita <milot@mirdita.de>",
            "<i:gff3File> <i:sequenceDB> <o:sequenceDB>",
            CITATION_MMSEQS2},
        {"maskbygff",            maskbygff,            &par.gff2ffindex,          COMMAND_SPECIAL,
            "X out sequence regions in a sequence DB by features in a gff3 file",
            NULL,
            "Milot Mirdita <milot@mirdita.de>",
            "<i:gff3File> <i:sequenceDB> <o:sequenceDB>",
            CITATION_MMSEQS2},
        {"prefixid",             prefixid,             &par.prefixid,             COMMAND_SPECIAL,
            "For each entry in a DB prepend the entry ID to the entry itself",
            NULL,
            "Milot Mirdita <milot@mirdita.de>",
            "<i:resultDB> <o:resultDB>",
            CITATION_MMSEQS2},
        {"convertkb",            convertkb,            &par.convertkb,            COMMAND_SPECIAL,
            "Convert UniProt knowledge flat file into knowledge DB for the selected column types",
            NULL,
            "Milot Mirdita <milot@mirdita.de>",
            "<uniprotkbFile> <uniprotkbDB>",
            CITATION_MMSEQS2},
        {"summarizeheaders",     summarizeheaders,     &par.summarizeheaders,     COMMAND_SPECIAL,
            "Return a new summarized header DB from the UniProt headers of a cluster DB",
            NULL,
            "Milot Mirdita <milot@mirdita.de>",
            "<i:queryHeaderDB> <i:targetHeaderDB> <i:clusterDB> <o:headerDB>",
            CITATION_MMSEQS2|CITATION_UNICLUST},
        {"extractalignedregion", extractalignedregion, &par.extractalignedregion, COMMAND_SPECIAL,
            "Extract aligned sequence region",
            NULL,
            "Martin Steinegger <martin.steinegger@mpibpc.mpg.de>",
            "<i:queryDB> <i:targetDB> <i:resultDB> <o:domainDB>",
            CITATION_MMSEQS2},
        {"extractdomains",       extractdomains,       &par.extractdomains,       COMMAND_SPECIAL,
            "Extract highest scoring alignment region for each sequence from BLAST-tab file",
            NULL,
            "Milot Mirdita <milot@mirdita.de> & Martin Steinegger <martin.steinegger@mpibpc.mpg.de>",
            "<i:domainDB> <i:msaDB> <o:domainDB>",
            CITATION_MMSEQS2|CITATION_UNICLUST},
        {"shellcompletion",      shellcompletion,      &par.empty,                COMMAND_HIDDEN,
            "",
            NULL,
            "",
            "",
            CITATION_MMSEQS2},
};

void checkCpu();

void printUsage() {
    std::stringstream usage;
    usage << "MMseqs2 (Many against Many sequence searching) is an open-source software suite for very fast, \n"
            "parallelizable protein sequence searches and clustering of huge protein sequence data sets.\n\n";
    usage << "Please cite: M. Steinegger and J. Soding. Sensitive protein sequence searching for the analysis of massive data sets. bioRxiv 079681 (2016).\n\n";
#ifdef GIT_SHA1
#define str2(s) #s
#define str(s) str2(s)
	std::string gitHash(str(GIT_SHA1));
	usage << "MMseqs Version: " << gitHash << "\n";
#undef str
#undef str2
#endif
    usage << "© Martin Steinegger (martin.steinegger@mpibpc.mpg.de)\n";

    struct {
        const char* title;
        CommandMode mode;
    } categories[] = {
            {"Main tools  (for non-experts)",  COMMAND_MAIN},
            {"Utility tools for format conversions",   COMMAND_FORMAT_CONVERSION},
            {"Utility tools for clustering",     COMMAND_CLUSTER},
            {"Core tools (for advanced users)",     COMMAND_EXPERT},
            {"Utility tools to manipulate DBs",     COMMAND_DB},
            {"Special-purpose utilities",     COMMAND_SPECIAL},
    };

    for(size_t i = 0; i < ARRAY_SIZE(categories); ++i) {
        usage << "\n" << std::setw(20) << categories[i].title << "\n";
        for (size_t j = 0; j < ARRAY_SIZE(commands); j++) {
            struct Command *p = commands + j;
            if (p->mode == categories[i].mode) {
                usage << std::left << std::setw(20) << "  " + std::string(p->cmd) << "\t" << p->shortDescription << "\n";
            }
        }
    }

    usage << "\nBash completion for tools and parameters can be installed by adding \"source path/to/mmseqs/util/bash-completion.sh\" to your \"$HOME/.bash_profile\".\n"
            "Include the location of the MMseqs binaries is in your \"$PATH\" environment variable.";

    Debug(Debug::INFO) << usage.str() << "\n";
}


int getCommandIndex(const char *s) {
    for (size_t i = 0; i < ARRAY_SIZE(commands); i++) {
        struct Command *p = commands + i;
        if (!strcmp(s, p->cmd))
            return i;
    }
    return -1;
}

int runCommand(const Command &p, int argc, const char **argv) {
    return p.commandFunction(argc, argv, p);
}

int shellcompletion(int argc, const char** argv, const Command& command) {
    // mmseqs programs
    if(argc == 0) {
        for (size_t i = 0; i < ARRAY_SIZE(commands); i++) {
            struct Command *p = commands + i;
            if(p->mode == COMMAND_HIDDEN)
                continue;
            Debug(Debug::INFO) << p->cmd << " ";
        }
        Debug(Debug::INFO) << "\n";
    }

    // mmseqs parameters for given program
    if(argc == 1) {
        for (size_t i = 0; i < ARRAY_SIZE(commands); i++) {
            struct Command *p = commands + i;
            if(strcmp(p->cmd, argv[0]) != 0)
                continue;
            if(!p->params)
                continue;
            for(std::vector<MMseqsParameter>::const_iterator it = p->params->begin(); it != p->params->end(); ++it) {
                Debug(Debug::INFO) << it->name << " ";
            }
            Debug(Debug::INFO) << "\n";
            break;
        }
        Debug(Debug::INFO) << "\n";
    }

    return EXIT_SUCCESS;
}

int main(int argc, const char **argv) {
    checkCpu();
    if (argc < 2) {
        printUsage();
        EXIT(EXIT_FAILURE);
    }
    setenv("MMSEQS", argv[0], true);
    int command;
    if ((command = getCommandIndex(argv[1])) != -1) {
        const struct Command *p = commands + command;
        EXIT(runCommand(*p, argc - 2, argv + 2));
    } else {
        printUsage();
        Debug(Debug::ERROR) << "\nInvalid Command: " << argv[1] << "\n";

        // Suggest some command that the user might have meant
        size_t index = SIZE_MAX;
        size_t minDistance = SIZE_MAX;
        for (size_t i = 0; i < ARRAY_SIZE(commands); ++i) {
            struct Command *p = commands + i;
            if(p->mode == COMMAND_HIDDEN)
                continue;

            size_t distance = DistanceCalculator::levenshteinDistance(argv[1], p->cmd);
            if(distance < minDistance) {
                minDistance = distance;
                index = i;
            }
        }

        if(index != SIZE_MAX) {
            Debug(Debug::ERROR) << "Did you mean \"mmseqs " << (commands + index)->cmd << "\"?\n";
        }

        EXIT(EXIT_FAILURE);
    }

    return 0;
}

void checkCpu() {
    CpuInfo info;
    if(info.HW_x64 == false) {
        Debug(Debug::ERROR) << "64 bit system is required to run MMseqs.\n";
        EXIT(EXIT_FAILURE);
    }
#ifdef SEE
    if(info.HW_SSE41 == false) {
        Debug(Debug::ERROR) << "SSE4.1 is required to run MMseqs.\n";
        EXIT(EXIT_FAILURE);
    }
#endif
#ifdef AVX2
    if(info.HW_AVX2 == false){
        Debug(Debug::ERROR) << "Your machine does not support AVX2.\n";
        if(info.HW_SSE41 == true) {
            Debug(Debug::ERROR) << "Please compile with SSE4.1 cmake -DHAVE_SSE4_1=1 \n";
        }else{
            Debug(Debug::ERROR) << "SSE 4.1 is the minimum requirement to run MMseqs.\n";
        }
        EXIT(EXIT_FAILURE);
    }
#endif
}<|MERGE_RESOLUTION|>--- conflicted
+++ resolved
@@ -190,13 +190,6 @@
             "Clovis Galiez & Martin Steinegger <martin.steinegger@mpibpc.mpg.de>",
             "<i:queryDB> <i:targetDB> <i:resultDB> <o:statsDB>",
             CITATION_MMSEQS2},
-<<<<<<< HEAD
-        {"result2reprseq",       result2reprseq,      &par.onlythreads,          COMMAND_DB,
-            "Get representative sequences for a result database",
-            NULL,
-            "Milot Mirdita <milot@mirdita.de>",
-            "<i:queryDB> <i:resultDB> <o:reprSeqDB>",
-            CITATION_MMSEQS2},
         {"tsv2db",               tsv2db,              &par.onlyverbosity,        COMMAND_DB,
             "Turns a tsv into a mmseqs database",
             NULL,
@@ -204,14 +197,12 @@
             "<i:tsvFile> <o:sequenceDB>",
             CITATION_MMSEQS2
         },
-=======
-        {"result2repseq",       result2reprseq,      &par.onlyverbosity,          COMMAND_DB,
+        {"result2repseq",       result2repseq,      &par.onlythreads,          COMMAND_DB,
                 "Get representative sequences for a result database",
                 NULL,
                 "Milot Mirdita <milot@mirdita.de> & Martin Steinegger <martin.steinegger@mpibpc.mpg.de>",
                 "<i:sequenceDB> <i:resultDB> <o:reprSeqDB>",
                 CITATION_MMSEQS2},
->>>>>>> b963ae1f
 // Special-purpose utilities
         {"rescorediagonal",           rescorediagonal,           &par.rescorediagonal,        COMMAND_SPECIAL,
                 "Compute sequence identity for diagonal",
