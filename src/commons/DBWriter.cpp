--- conflicted
+++ resolved
@@ -668,18 +668,6 @@
     }
 }
 
-<<<<<<< HEAD
-void DBWriter::mergeFilePair(const std::vector<std::pair<std::string, std::string>> &fileNames) {
-    FILE ** files = new FILE*[fileNames.size()];
-    for (size_t i = 0; i < fileNames.size();i++) {
-        files[i] = FileUtil::openFileOrDie(fileNames[i].first.c_str(), "r", true);
-#if HAVE_POSIX_FADVISE
-        int status;
-        if ((status = posix_fadvise (fileno(files[i]), 0, 0, POSIX_FADV_SEQUENTIAL)) != 0){
-           Debug(Debug::ERROR) << "posix_fadvise returned an error: " << strerror(status) << "\n";
-        }
-#endif
-=======
 void DBWriter::createRenumberedDB(const std::string& dataFile, const std::string& indexFile, const std::string& lookupFile, int sortMode) {
     DBReader<unsigned int>* lookupReader = NULL;
     FILE *sLookup = NULL;
@@ -687,7 +675,6 @@
         lookupReader = new DBReader<unsigned int>(lookupFile.c_str(), lookupFile.c_str(), 1, DBReader<unsigned int>::USE_LOOKUP);
         lookupReader->open(DBReader<unsigned int>::NOSORT);
         sLookup = FileUtil::openAndDelete((dataFile + ".lookup").c_str(), "w");
->>>>>>> e601ea0c
     }
 
     DBReader<unsigned int> reader(dataFile.c_str(), indexFile.c_str(), 1, DBReader<unsigned int>::USE_INDEX);
