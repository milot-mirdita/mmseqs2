--- conflicted
+++ resolved
@@ -218,15 +218,7 @@
 
 template <typename T> char* DBReader<T>::getDataByDBKey(T dbKey) {
     size_t id = getId(dbKey);
-    if(id == UINT_MAX) {
-        return NULL;
-    }
-<<<<<<< HEAD
-    size_t id = getId(dbKey);
     return (id != UINT_MAX) ? index[id].data : NULL;
-=======
-    return getData(id);
->>>>>>> 1be326fa
 }
 
 template <typename T> size_t DBReader<T>::getSize (){
