#include "Parameters.h"
#include "Sequence.h"
#include "Util.h"
#include "DistanceCalculator.h"
#include "Debug.h"
#include "CommandCaller.h"
#include "ByteParser.h"

#include <iomanip>
#include <regex.h>
#include <unistd.h>

#ifdef __CYGWIN__
#include <sys/cygwin.h>
#endif

#ifdef OPENMP
#include <omp.h>
#endif

Parameters* Parameters::instance = NULL;

extern const char* binary_name;
extern const char* version;

Parameters::Parameters():
        PARAM_S(PARAM_S_ID,"-s", "Sensitivity","sensitivity: 1.0 faster; 4.0 fast default; 7.5 sensitive (range 1.0-7.5)", typeid(float), (void *) &sensitivity, "^[0-9]*(\\.[0-9]+)?$", MMseqsParameter::COMMAND_PREFILTER),
        PARAM_K(PARAM_K_ID,"-k", "K-mer size", "k-mer size in the range (0: set automatically to optimum)",typeid(int),  (void *) &kmerSize, "^[0-9]{1}[0-9]*$", MMseqsParameter::COMMAND_PREFILTER|MMseqsParameter::COMMAND_CLUSTLINEAR|MMseqsParameter::COMMAND_EXPERT),
        PARAM_THREADS(PARAM_THREADS_ID,"--threads", "Threads", "number of cores used for the computation (uses all cores by default)",typeid(int), (void *) &threads, "^[1-9]{1}[0-9]*$", MMseqsParameter::COMMAND_COMMON),
        PARAM_COMPRESSED(PARAM_COMPRESSED_ID,"--compressed", "Compressed", "write results in compressed format",typeid(int), (void *) &compressed, "^[0-1]{1}$", MMseqsParameter::COMMAND_COMMON),
        PARAM_ALPH_SIZE(PARAM_ALPH_SIZE_ID,"--alph-size", "Alphabet size", "alphabet size (range 2-21)",typeid(int),(void *) &alphabetSize, "^[1-9]{1}[0-9]*$", MMseqsParameter::COMMAND_PREFILTER|MMseqsParameter::COMMAND_CLUSTLINEAR|MMseqsParameter::COMMAND_EXPERT),
        // Regex for Range 1-32768
        // Please do not change manually, use a tool to regenerate
        // e.g.: http://gamon.webfactional.com/regexnumericrangegenerator/
        PARAM_MAX_SEQ_LEN(PARAM_MAX_SEQ_LEN_ID,"--max-seq-len","Max sequence length", "maximum sequence length (range 1-32768])",typeid(int), (void *) &maxSeqLen, "^[0-9]{1}[0-9]*", MMseqsParameter::COMMAND_COMMON|MMseqsParameter::COMMAND_EXPERT),
        PARAM_DIAGONAL_SCORING(PARAM_DIAGONAL_SCORING_ID,"--diag-score", "Diagonal scoring", "use diagonal score for sorting the prefilter results (range 0-1)", typeid(int),(void *) &diagonalScoring, "^[0-1]{1}$", MMseqsParameter::COMMAND_PREFILTER|MMseqsParameter::COMMAND_EXPERT),
        PARAM_EXACT_KMER_MATCHING(PARAM_EXACT_KMER_MATCHING_ID,"--exact-kmer-matching", "Exact k-mer matching", "only exact k-mer matching (range 0-1)", typeid(int),(void *) &exactKmerMatching, "^[0-1]{1}$", MMseqsParameter::COMMAND_PREFILTER|MMseqsParameter::COMMAND_EXPERT),
        PARAM_MASK_RESIDUES(PARAM_MASK_RESIDUES_ID,"--mask", "Mask residues", "mask sequences in k-mer stage 0: w/o low complexity masking, 1: with low complexity masking", typeid(int),(void *) &maskMode, "^[0-1]{1}", MMseqsParameter::COMMAND_PREFILTER|MMseqsParameter::COMMAND_EXPERT),
        PARAM_MASK_LOWER_CASE(PARAM_MASK_LOWER_CASE_ID,"--mask-lower-case", "Mask lower case residues", "lowercase letters will be excluded from k-mer search 0: include region, 1: exclude region", typeid(int),(void *) &maskLowerCaseMode, "^[0-1]{1}", MMseqsParameter::COMMAND_PREFILTER|MMseqsParameter::COMMAND_EXPERT),
        PARAM_MIN_DIAG_SCORE(PARAM_MIN_DIAG_SCORE_ID,"--min-ungapped-score", "Minimum diagonal score", "accept only matches with ungapped alignment score above this threshold", typeid(int),(void *) &minDiagScoreThr, "^[0-9]{1}[0-9]*$", MMseqsParameter::COMMAND_PREFILTER|MMseqsParameter::COMMAND_EXPERT),
        PARAM_K_SCORE(PARAM_K_SCORE_ID,"--k-score", "K-score", "K-mer threshold for generating similar k-mer lists",typeid(int),(void *) &kmerScore,  "^[0-9]{1}[0-9]*$", MMseqsParameter::COMMAND_PREFILTER|MMseqsParameter::COMMAND_EXPERT),
        PARAM_MAX_SEQS(PARAM_MAX_SEQS_ID,"--max-seqs", "Max results per query", "Maximum result sequences per query allowed to pass the prefilter (this parameter affects sensitivity)",typeid(int),(void *) &maxResListLen, "^[1-9]{1}[0-9]*$", MMseqsParameter::COMMAND_PREFILTER),
        PARAM_PREV_MAX_SEQS(PARAM_PREV_MAX_SEQS_ID, "--prev-max-seqs", "Previous max results per query", "Max results per query in previous calls to prefiltering. Used to compute the correct output offset", typeid(std::string), (void*) &prevMaxResListLengths, "([0-9]+,)?[0-9]+", MMseqsParameter::COMMAND_PREFILTER|MMseqsParameter::COMMAND_EXPERT),
        PARAM_SPLIT(PARAM_SPLIT_ID,"--split", "Split database", "Splits input sets into N equally distributed chunks. The default value sets the best split automatically. createindex can only be used with split 1.",typeid(int),(void *) &split,  "^[0-9]{1}[0-9]*$", MMseqsParameter::COMMAND_PREFILTER|MMseqsParameter::COMMAND_EXPERT),
        PARAM_SPLIT_MODE(PARAM_SPLIT_MODE_ID,"--split-mode", "Split mode", "0: split target db; 1: split query db;  2: auto, depending on main memory",typeid(int),(void *) &splitMode,  "^[0-2]{1}$", MMseqsParameter::COMMAND_PREFILTER|MMseqsParameter::COMMAND_EXPERT),
        PARAM_SPLIT_MEMORY_LIMIT(PARAM_SPLIT_MEMORY_LIMIT_ID, "--split-memory-limit", "Split memory limit", "Set max memory per split. E.g. 800B, 5K, 10M, 1G. Defaults (0) to all available system memory.", typeid(ByteParser), (void*) &splitMemoryLimit, "^(0|[1-9]{1}[0-9]*(B|K|M|G)?)$", MMseqsParameter::COMMAND_COMMON|MMseqsParameter::COMMAND_PREFILTER|MMseqsParameter::COMMAND_EXPERT),
        PARAM_DISK_SPACE_LIMIT(PARAM_DISK_SPACE_LIMIT_ID, "--disk-space-limit", "Disk space limit", "Set max disk space to use for reverse profile searches. E.g. 800B, 5K, 10M, 1G. Defaults (0) to all available disk space in the temp folder.", typeid(ByteParser), (void*) &diskSpaceLimit, "^(0|[1-9]{1}[0-9]*(B|K|M|G)?)$", MMseqsParameter::COMMAND_COMMON|MMseqsParameter::COMMAND_PREFILTER|MMseqsParameter::COMMAND_EXPERT),
        PARAM_SPLIT_AMINOACID(PARAM_SPLIT_AMINOACID_ID,"--split-aa", "Split by amino acid","Try to find the best split for the target database by amino acid count instead",typeid(bool), (void *) &splitAA, "$", MMseqsParameter::COMMAND_EXPERT),
        PARAM_SUB_MAT(PARAM_SUB_MAT_ID,"--sub-mat", "Substitution matrix", "amino acid substitution matrix file",typeid(std::string),(void *) &scoringMatrixFile, "", MMseqsParameter::COMMAND_COMMON|MMseqsParameter::COMMAND_EXPERT),
        PARAM_SEED_SUB_MAT(PARAM_SEED_SUB_MAT_ID,"--seed-sub-mat", "Seed substitution matrix", "amino acid substitution matrix for kmer generation file",typeid(std::string),(void *) &seedScoringMatrixFile, "", MMseqsParameter::COMMAND_COMMON|MMseqsParameter::COMMAND_EXPERT),
        PARAM_NO_COMP_BIAS_CORR(PARAM_NO_COMP_BIAS_CORR_ID,"--comp-bias-corr", "Compositional bias","correct for locally biased amino acid composition (range 0-1)",typeid(int), (void *) &compBiasCorrection, "^[0-1]{1}$", MMseqsParameter::COMMAND_PREFILTER|MMseqsParameter::COMMAND_ALIGN|MMseqsParameter::COMMAND_PROFILE|MMseqsParameter::COMMAND_EXPERT),
        PARAM_SPACED_KMER_MODE(PARAM_SPACED_KMER_MODE_ID,"--spaced-kmer-mode", "Spaced k-mers", "0: use consecutive positions a k-mers; 1: use spaced k-mers",typeid(int), (void *) &spacedKmer,  "^[0-1]{1}", MMseqsParameter::COMMAND_PREFILTER|MMseqsParameter::COMMAND_EXPERT),
        PARAM_REMOVE_TMP_FILES(PARAM_REMOVE_TMP_FILES_ID, "--remove-tmp-files", "Remove temporary files" , "Delete temporary files", typeid(bool), (void *) &removeTmpFiles, "",MMseqsParameter::COMMAND_MISC|MMseqsParameter::COMMAND_EXPERT),
        PARAM_INCLUDE_IDENTITY(PARAM_INCLUDE_IDENTITY_ID,"--add-self-matches", "Include identical seq. id.","artificially add entries of queries with themselves (for clustering)",typeid(bool), (void *) &includeIdentity, "", MMseqsParameter::COMMAND_PREFILTER|MMseqsParameter::COMMAND_ALIGN|MMseqsParameter::COMMAND_EXPERT),
        PARAM_PRELOAD_MODE(PARAM_PRELOAD_MODE_ID, "--db-load-mode", "Preload mode", "Database preload mode 0: auto, 1: fread, 2: mmap, 3: mmap+touch", typeid(int), (void*) &preloadMode, "[0-3]{1}", MMseqsParameter::COMMAND_MISC|MMseqsParameter::COMMAND_EXPERT),
        PARAM_SPACED_KMER_PATTERN(PARAM_SPACED_KMER_PATTERN_ID, "--spaced-kmer-pattern", "Spaced k-mer pattern", "User-specified spaced k-mer pattern", typeid(std::string), (void *) &spacedKmerPattern, "^1[01]*1$", MMseqsParameter::COMMAND_PREFILTER|MMseqsParameter::COMMAND_EXPERT),
        PARAM_LOCAL_TMP(PARAM_LOCAL_TMP_ID, "--local-tmp", "Local temporary path", "Path where some of the temporary files will be created", typeid(std::string), (void *) &localTmp, "", MMseqsParameter::COMMAND_PREFILTER|MMseqsParameter::COMMAND_EXPERT),
        // alignment
        PARAM_ALIGNMENT_MODE(PARAM_ALIGNMENT_MODE_ID,"--alignment-mode", "Alignment mode", "How to compute the alignment: 0: automatic; 1: only score and end_pos; 2: also start_pos and cov; 3: also seq.id; 4: only ungapped alignment",typeid(int), (void *) &alignmentMode, "^[0-4]{1}$", MMseqsParameter::COMMAND_ALIGN|MMseqsParameter::COMMAND_EXPERT),
        PARAM_E(PARAM_E_ID,"-e", "E-value threshold", "list matches below this E-value (range 0.0-inf)",typeid(float), (void *) &evalThr, "^([-+]?[0-9]*\\.?[0-9]+([eE][-+]?[0-9]+)?)|[0-9]*(\\.[0-9]+)?$", MMseqsParameter::COMMAND_ALIGN),
        PARAM_C(PARAM_C_ID,"-c", "Coverage threshold", "list matches above this fraction of aligned (covered) residues (see --cov-mode)",typeid(float), (void *) &covThr, "^0(\\.[0-9]+)?|^1(\\.0+)?$", MMseqsParameter::COMMAND_ALIGN| MMseqsParameter::COMMAND_CLUSTLINEAR),
        PARAM_COV_MODE(PARAM_COV_MODE_ID, "--cov-mode", "Coverage mode", "0: coverage of query and target, 1: coverage of target, 2: coverage of query 3: target seq. length needs be at least x% of query length, 4: query seq. length needs be at least x% of target length", typeid(int), (void *) &covMode, "^[0-3]{1}$", MMseqsParameter::COMMAND_ALIGN),
        PARAM_SEQ_ID_MODE(PARAM_SEQ_ID_MODE_ID, "--seq-id-mode", "Seq. id. mode", "0: alignment length 1: shorter, 2: longer sequence", typeid(int), (void *) &seqIdMode, "^[0-2]{1}$", MMseqsParameter::COMMAND_ALIGN),
        PARAM_MAX_REJECTED(PARAM_MAX_REJECTED_ID,"--max-rejected", "Max reject", "maximum rejected alignments before alignment calculation for a query is aborted",typeid(int),(void *) &maxRejected, "^[1-9]{1}[0-9]*$", MMseqsParameter::COMMAND_ALIGN),
        PARAM_MAX_ACCEPT(PARAM_MAX_ACCEPT_ID,"--max-accept", "Max accept", "maximum accepted alignments before alignment calculation for a query is stopped",typeid(int),(void *) &maxAccept, "^[1-9]{1}[0-9]*$", MMseqsParameter::COMMAND_ALIGN),
        PARAM_ADD_BACKTRACE(PARAM_ADD_BACKTRACE_ID, "-a", "Add backtrace", "add backtrace string (convert to alignments with mmseqs convertalis utility)", typeid(bool), (void *) &addBacktrace, "", MMseqsParameter::COMMAND_ALIGN),
        PARAM_REALIGN(PARAM_REALIGN_ID, "--realign", "Realign hits", "compute more conservative, shorter alignments (scores and E-values not changed)", typeid(bool), (void *) &realign, "", MMseqsParameter::COMMAND_ALIGN|MMseqsParameter::COMMAND_EXPERT),
        PARAM_MIN_SEQ_ID(PARAM_MIN_SEQ_ID_ID,"--min-seq-id", "Seq. id. threshold","list matches above this sequence identity (for clustering) (range 0.0-1.0)",typeid(float), (void *) &seqIdThr, "^0(\\.[0-9]+)?|1(\\.0+)?$", MMseqsParameter::COMMAND_ALIGN),
        PARAM_MIN_ALN_LEN(PARAM_MIN_ALN_LEN_ID,"--min-aln-len", "Min. alignment length","minimum alignment length (range 0-INT_MAX)",typeid(int), (void *) &alnLenThr, "^[0-9]{1}[0-9]*$", MMseqsParameter::COMMAND_ALIGN),
        PARAM_SCORE_BIAS(PARAM_SCORE_BIAS_ID,"--score-bias", "Score bias", "Score bias when computing the SW alignment (in bits)",typeid(float), (void *) &scoreBias, "^-?[0-9]*(\\.[0-9]+)?$", MMseqsParameter::COMMAND_ALIGN|MMseqsParameter::COMMAND_EXPERT),
        PARAM_ALT_ALIGNMENT(PARAM_ALT_ALIGNMENT_ID,"--alt-ali", "Alternative alignments","Show up to this many alternative alignments",typeid(int), (void *) &altAlignment, "^[0-9]{1}[0-9]*$", MMseqsParameter::COMMAND_ALIGN),
        PARAM_GAP_OPEN(PARAM_GAP_OPEN_ID,"--gap-open", "Gap open cost","Gap open cost",typeid(int), (void *) &gapOpen, "^[0-9]{1}[0-9]*$", MMseqsParameter::COMMAND_ALIGN|MMseqsParameter::COMMAND_EXPERT),
        PARAM_GAP_EXTEND(PARAM_GAP_EXTEND_ID,"--gap-extend", "Gap extension cost","Gap extension cost",typeid(int), (void *) &gapExtend, "^[0-9]{1}[0-9]*$", MMseqsParameter::COMMAND_ALIGN|MMseqsParameter::COMMAND_EXPERT),
        // clustering
        PARAM_CLUSTER_MODE(PARAM_CLUSTER_MODE_ID,"--cluster-mode", "Cluster mode", "0: Setcover, 1: connected component, 2: Greedy clustering by sequence length  3: Greedy clustering by sequence length (low mem)",typeid(int), (void *) &clusteringMode, "[0-3]{1}$", MMseqsParameter::COMMAND_CLUST),
        PARAM_CLUSTER_STEPS(PARAM_CLUSTER_STEPS_ID,"--cluster-steps", "Cascaded clustering steps", "cascaded clustering steps from 1 to -s",typeid(int), (void *) &clusterSteps, "^[1-9]{1}$", MMseqsParameter::COMMAND_CLUST|MMseqsParameter::COMMAND_EXPERT),
        PARAM_CASCADED(PARAM_CASCADED_ID,"--single-step-clustering", "Single step clustering", "switches from cascaded to simple clustering workflow",typeid(bool), (void *) &cascaded, "", MMseqsParameter::COMMAND_CLUST),
        // affinity clustering
        PARAM_MAXITERATIONS(PARAM_MAXITERATIONS_ID,"--max-iterations", "Max depth connected component", "maximum depth of breadth first search in connected component",typeid(int), (void *) &maxIteration,  "^[1-9]{1}[0-9]*$", MMseqsParameter::COMMAND_CLUST|MMseqsParameter::COMMAND_EXPERT),
        PARAM_SIMILARITYSCORE(PARAM_SIMILARITYSCORE_ID,"--similarity-type", "Similarity type", "type of score used for clustering (range 1,2). 1=alignment score. 2=sequence identity ",typeid(int),(void *) &similarityScoreType,  "^[1-2]{1}$", MMseqsParameter::COMMAND_CLUST|MMseqsParameter::COMMAND_EXPERT),
        // logging
        PARAM_V(PARAM_V_ID,"-v", "Verbosity","verbosity level: 0=nothing, 1: +errors, 2: +warnings, 3: +info",typeid(int), (void *) &verbosity, "^[0-3]{1}$", MMseqsParameter::COMMAND_COMMON),
        // create profile (HMM)
        PARAM_PROFILE_TYPE(PARAM_PROFILE_TYPE_ID,"--profile-type", "Profile type", "0: HMM (HHsuite) 1: PSSM or 2: HMMER3",typeid(int),(void *) &profileMode,  "^[0-2]{1}$"),
        // convertalignments
        PARAM_FORMAT_MODE(PARAM_FORMAT_MODE_ID,"--format-mode", "Alignment format", "output format 0: BLAST-TAB, 1: SAM, 2: BLAST-TAB + query/db length", typeid(int), (void*) &formatAlignmentMode, "^[0-2]{1}$"),
        PARAM_FORMAT_OUTPUT(PARAM_FORMAT_OUTPUT_ID,"--format-output", "Format alignment output", "format output 'query,target,evalue,gapopen,pident,nident,qstart,qend,qlen,tstart,tend,tlen,alnlen,raw,bits,cigar,qseq,tseq,qheader,theader,qaln,taln,qframe,tframe,mismatch,qcov,tcov'", typeid(std::string), (void*) &outfmt, ""),
        PARAM_DB_OUTPUT(PARAM_DB_OUTPUT_ID, "--db-output", "Database output", "Output a result db instead of a text file", typeid(bool), (void*) &dbOut, ""),
        // rescorediagonal
        PARAM_RESCORE_MODE(PARAM_RESCORE_MODE_ID,"--rescore-mode", "Rescore mode", "Rescore diagonal with: 0: Hamming distance, 1: local alignment (score only) or 2: local alignment", typeid(int), (void *) &rescoreMode, "^[0-2]{1}$"),
        PARAM_FILTER_HITS(PARAM_FILTER_HITS_ID,"--filter-hits", "Remove hits by seq. id. and coverage", "filter hits by seq.id. and coverage", typeid(bool), (void *) &filterHits, "", MMseqsParameter::COMMAND_EXPERT),
        PARAM_GLOBAL_ALIGNMENT(PARAM_GLOBAL_ALIGNMENT_ID,"--global-alignment", "Global diagonal rescoring", "In substitution scoring mode perform global alignment along the diagonal", typeid(bool), (void *) &globalAlignment, "", MMseqsParameter::COMMAND_EXPERT),
        PARAM_SORT_RESULTS(PARAM_SORT_RESULTS_ID, "--sort-results", "Sort results", "Sort results: 0: no sorting, 1: sort by evalue (Alignment) or seq.id. (Hamming)", typeid(int), (void *) &sortResults, "^[0-1]{1}$", MMseqsParameter::COMMAND_EXPERT),
        // result2msa
        PARAM_ALLOW_DELETION(PARAM_ALLOW_DELETION_ID,"--allow-deletion", "Allow deletions", "allow deletions in a MSA", typeid(bool), (void*) &allowDeletion, ""),
        PARAM_ADD_INTERNAL_ID(PARAM_ADD_INTERNAL_ID_ID,"--add-iternal-id", "Add internal id.", "add internal id as comment to MSA", typeid(bool), (void*) &addInternalId, "",  MMseqsParameter::COMMAND_EXPERT),
        PARAM_COMPRESS_MSA(PARAM_COMPRESS_MSA_ID,"--compress", "Compress MSA", "create MSA in ca3m format", typeid(bool), (void*) &compressMSA, ""),
        PARAM_SUMMARIZE_HEADER(PARAM_SUMMARIZE_HEADER_ID,"--summarize", "Summarize headers", "summarize cluster headers into a single header description", typeid(bool), (void*) &summarizeHeader, ""),
        PARAM_SUMMARY_PREFIX(PARAM_SUMMARY_PREFIX_ID, "--summary-prefix", "Summary prefix","sets the cluster summary prefix",typeid(std::string),(void *) &summaryPrefix, "", MMseqsParameter::COMMAND_EXPERT),
        PARAM_OMIT_CONSENSUS(PARAM_OMIT_CONSENSUS_ID, "--omit-consensus", "Omit consensus", "Omit consensus sequence in alignment", typeid(bool), (void*) &omitConsensus, "", MMseqsParameter::COMMAND_EXPERT),
        PARAM_SKIP_QUERY(PARAM_SKIP_QUERY_ID, "--skip-query", "Skip query", "Skip the query sequence", typeid(bool), (void*) &skipQuery, "", MMseqsParameter::COMMAND_EXPERT),
        // convertmsa
        PARAM_IDENTIFIER_FIELD(PARAM_IDENTIFIER_FIELD_ID, "--identifier-field", "Identifier field", "Field from STOCKHOLM comments for choosing the MSA identifier: 0: ID, 1: AC. If the respective comment does not exist, the name of the first sequence will become the identifier.", typeid(int), (void*) &identifierField, "^[0-1]{1}$", MMseqsParameter::COMMAND_COMMON),
        // msa2profile
        PARAM_MATCH_MODE(PARAM_MATCH_MODE_ID, "--match-mode", "Match mode", "0: Columns that have a residue in the first sequence are kept, 1: columns that have a residue in --match-ratio of all sequences are kept.", typeid(int), (void*)&matchMode, "^(0|1)$", MMseqsParameter::COMMAND_PROFILE),
        PARAM_MATCH_RATIO(PARAM_MATCH_RATIO_ID, "--match-ratio", "Match ratio", "columns that have a residue in this ratio of all sequences are kept", typeid(float), (void*)&matchRatio, "^0(\\.[0-9]+)?|1(\\.0+)?$", MMseqsParameter::COMMAND_PROFILE),
        // result2profile
        PARAM_MASK_PROFILE(PARAM_MASK_PROFILE_ID,"--mask-profile", "Mask profile", "mask query sequence of profile using tantan [0,1]", typeid(int),(void *) &maskProfile, "^[0-1]{1}$", MMseqsParameter::COMMAND_PROFILE |MMseqsParameter::COMMAND_EXPERT),
        PARAM_E_PROFILE(PARAM_E_PROFILE_ID,"--e-profile", "Profile e-value threshold", "includes sequences matches with < e-value thr. into the profile (>=0.0)", typeid(float), (void *) &evalProfile, "^([-+]?[0-9]*\\.?[0-9]+([eE][-+]?[0-9]+)?)|([0-9]*(\\.[0-9]+)?)$", MMseqsParameter::COMMAND_PROFILE),
        PARAM_FILTER_MSA(PARAM_FILTER_MSA_ID,"--filter-msa", "Filter MSA", "filter msa: 0: do not filter, 1: filter", typeid(int), (void*) &filterMsa, "^[0-1]{1}$", MMseqsParameter::COMMAND_PROFILE|MMseqsParameter::COMMAND_EXPERT),
        PARAM_FILTER_MAX_SEQ_ID(PARAM_FILTER_MAX_SEQ_ID_ID,"--max-seq-id", "Maximum seq. id. threshold", "reduce redundancy of output MSA using max. pairwise sequence identity [0.0,1.0]", typeid(float), (void*) &filterMaxSeqId, "^0(\\.[0-9]+)?|1(\\.0+)?$", MMseqsParameter::COMMAND_PROFILE|MMseqsParameter::COMMAND_EXPERT),
        PARAM_FILTER_QSC(PARAM_FILTER_QSC_ID, "--qsc", "Minimum score per column", "reduce diversity of output MSAs using min. score per aligned residue with query sequences [-50.0,100.0]", typeid(float), (void*) &qsc, "^\\-*[0-9]*(\\.[0-9]+)?$", MMseqsParameter::COMMAND_PROFILE|MMseqsParameter::COMMAND_EXPERT),
        PARAM_FILTER_QID(PARAM_FILTER_QID_ID, "--qid", "Minimum seq. id.", "reduce diversity of output MSAs using min.seq. identity with query sequences [0.0,1.0]", typeid(float), (void*) &qid, "^0(\\.[0-9]+)?|1(\\.0+)?$", MMseqsParameter::COMMAND_PROFILE|MMseqsParameter::COMMAND_EXPERT),
        PARAM_FILTER_COV(PARAM_FILTER_COV_ID, "--cov", "Minimum coverage", "filter output MSAs using min. fraction of query residues covered by matched sequences [0.0,1.0]", typeid(float), (void*) &covMSAThr, "^0(\\.[0-9]+)?|1(\\.0+)?$", MMseqsParameter::COMMAND_PROFILE|MMseqsParameter::COMMAND_EXPERT),
        PARAM_FILTER_NDIFF(PARAM_FILTER_NDIFF_ID, "--diff", "Select N most diverse seqs", "filter MSAs by selecting most diverse set of sequences, keeping at least this many seqs in each MSA block of length 50", typeid(int), (void*) &Ndiff, "^[1-9]{1}[0-9]*$", MMseqsParameter::COMMAND_PROFILE|MMseqsParameter::COMMAND_EXPERT),
        PARAM_WG(PARAM_WG_ID, "--wg", "Use global sequence weighting", "use global sequence weighting for profile calculation", typeid(bool), (void*) &wg, "", MMseqsParameter::COMMAND_PROFILE|MMseqsParameter::COMMAND_EXPERT),
        PARAM_PCA(PARAM_PCA_ID, "--pca", "Pseudo count a", "pseudo count admixture strength", typeid(float), (void*) &pca, "^[0-9]*(\\.[0-9]+)?$", MMseqsParameter::COMMAND_PROFILE|MMseqsParameter::COMMAND_EXPERT),
        PARAM_PCB(PARAM_PCB_ID, "--pcb", "Pseudo count b", "pseudo counts: Neff at half of maximum admixture (range 0.0-inf)", typeid(float), (void*) &pcb, "^[0-9]*(\\.[0-9]+)?$", MMseqsParameter::COMMAND_PROFILE|MMseqsParameter::COMMAND_EXPERT),
        // sequence2profile
        PARAM_NEFF(PARAM_NEFF_ID, "--neff", "Neff", "Neff included into context state profile (1.0,20.0)", typeid(float), (void*) &neff, "^[0-9]*(\\.[0-9]+)?$", MMseqsParameter::COMMAND_PROFILE),
        PARAM_TAU(PARAM_TAU_ID, "--tau", "Tau", "Tau: context state pseudo count mixture (0.0,1.0)", typeid(float), (void*) &tau, "[0-9]*(\\.[0-9]+)?$", MMseqsParameter::COMMAND_PROFILE),
        //createtsv
        PARAM_TARGET_COLUMN(PARAM_TARGET_COLUMN_ID, "--target-column", "Target column", "Select a target column (default 1), 0 if no target id exists.",typeid(int),(void *) &targetTsvColumn, "^[0-9]*$"),
        PARAM_FIRST_SEQ_REP_SEQ(PARAM_FIRST_SEQ_REP_SEQ_ID, "--first-seq-as-repr", "First sequence as representative", "Use the first sequence of the clustering result as representative sequence", typeid(bool), (void*) &firstSeqRepr, "", MMseqsParameter::COMMAND_MISC),
        PARAM_FULL_HEADER(PARAM_FULL_HEADER_ID, "--full-header", "Add full header", "Replace DB ID by its corresponding Full Header", typeid(bool), (void*) &fullHeader, ""),
        PARAM_IDX_SEQ_SRC(PARAM_IDX_SEQ_SRC_ID, "--idx-seq-src", "Sequence source", "0: auto, 1: split/translated sequences, 2: input sequences", typeid(int), (void*) &idxSeqSrc, "^[0-2]{1}$", MMseqsParameter::COMMAND_MISC),

        // result2stats
        PARAM_STAT(PARAM_STAT_ID, "--stat", "Statistics to be computed", "can be one of: linecount, mean, doolittle, charges, seqlen, firstline.", typeid(std::string), (void*) &stat, ""),
        // linearcluster
        PARAM_KMER_PER_SEQ(PARAM_KMER_PER_SEQ_ID, "--kmer-per-seq", "K-mers per sequence", "kmer per sequence", typeid(int), (void*) &kmersPerSequence, "^[1-9]{1}[0-9]*$", MMseqsParameter::COMMAND_CLUSTLINEAR),
        PARAM_INCLUDE_ONLY_EXTENDABLE(PARAM_INCLUDE_ONLY_EXTENDABLE_ID, "--include-only-extendable", "Include only extendable", "Include only extendable", typeid(bool), (void*) &includeOnlyExtendable, "", MMseqsParameter::COMMAND_CLUSTLINEAR),
        PARAM_SKIP_N_REPEAT_KMER(PARAM_SKIP_N_REPEAT_KMER_ID, "--skip-n-repeat-kmer", "Skip sequence with n repeating k-mers", "Skip sequence with >= n exact repeating k-mers", typeid(int), (void*) &skipNRepeatKmer, "^[0-9]{1}[0-9]*", MMseqsParameter::COMMAND_CLUSTLINEAR|MMseqsParameter::COMMAND_EXPERT),
        PARAM_HASH_SHIFT(PARAM_HASH_SHIFT_ID, "--hash-shift", "Shift hash", "Shift k-mer hash", typeid(int), (void*) &hashShift, "^[1-9]{1}[0-9]*$", MMseqsParameter::COMMAND_CLUSTLINEAR|MMseqsParameter::COMMAND_EXPERT),
        PARAM_PICK_N_SIMILAR(PARAM_HASH_SHIFT_ID, "--pick-n-sim-kmer", "Add N similar to search", "adds N similar to search", typeid(int), (void*) &pickNbest, "^[1-9]{1}[0-9]*$", MMseqsParameter::COMMAND_CLUSTLINEAR|MMseqsParameter::COMMAND_EXPERT),
        PARAM_ADJUST_KMER_LEN(PARAM_ADJUST_KMER_LEN_ID, "--adjust-kmer-len", "Adjust k-mer length", "adjust k-mer length based on specificity (only for nucleotides)", typeid(bool), (void*) &adjustKmerLength, "", MMseqsParameter::COMMAND_CLUSTLINEAR|MMseqsParameter::COMMAND_EXPERT),

        // workflow
        PARAM_RUNNER(PARAM_RUNNER_ID, "--mpi-runner", "MPI runner","Use MPI on compute grid with this MPI command (e.g. \"mpirun -np 42\")",typeid(std::string),(void *) &runner, "", MMseqsParameter::COMMAND_COMMON|MMseqsParameter::COMMAND_EXPERT),
        PARAM_REUSELATEST(PARAM_REUSELATEST_ID, "--force-reuse", "Force restart with latest tmp", "reuse tmp file in tmp/latest folder ignoring parameters and git version change", typeid(bool),(void *) &reuseLatest, "", MMseqsParameter::COMMAND_COMMON|COMMAND_EXPERT),
        // search workflow
        PARAM_NUM_ITERATIONS(PARAM_NUM_ITERATIONS_ID, "--num-iterations", "Number search iterations","Search iterations",typeid(int),(void *) &numIterations, "^[1-9]{1}[0-9]*$", MMseqsParameter::COMMAND_PROFILE),
        PARAM_START_SENS(PARAM_START_SENS_ID, "--start-sens", "Start sensitivity","start sensitivity",typeid(float),(void *) &startSens, "^[0-9]*(\\.[0-9]+)?$"),
        PARAM_SENS_STEPS(PARAM_SENS_STEPS_ID, "--sens-steps", "Search steps","Search steps performed from --start-sense and -s.",typeid(int),(void *) &sensSteps, "^[1-9]{1}$"),
        PARAM_SLICE_SEARCH(PARAM_SLICE_SEARCH_ID, "--slice-search", "Run a seq-profile search in slice mode", "For bigger profile DB, run iteratively the search by greedily swapping the search results.", typeid(bool),(void *) &sliceSearch, "", MMseqsParameter::COMMAND_PROFILE|MMseqsParameter::COMMAND_EXPERT),
        PARAM_STRAND(PARAM_STRAND_ID, "--strand", "Strand selection", "Strand selection only works for DNA/DNA search 0: reverse, 1: forward, 2: both", typeid(int), (void *) &strand, "^[0-2]{1}$", MMseqsParameter::COMMAND_EXPERT),
        // easysearch
        PARAM_GREEDY_BEST_HITS(PARAM_GREEDY_BEST_HITS_ID, "--greedy-best-hits", "Greedy best hits", "Choose the best hits greedily to cover the query.", typeid(bool), (void*)&greedyBestHits, ""),
        // Orfs
        PARAM_ORF_MIN_LENGTH(PARAM_ORF_MIN_LENGTH_ID, "--min-length", "Min codons in orf", "minimum codon number in open reading frames",typeid(int),(void *) &orfMinLength, "^[1-9]{1}[0-9]*$"),
        PARAM_ORF_MAX_LENGTH(PARAM_ORF_MAX_LENGTH_ID, "--max-length", "Max codons in length", "maximum codon number in open reading frames",typeid(int),(void *) &orfMaxLength, "^[1-9]{1}[0-9]*$"),
        PARAM_ORF_MAX_GAP(PARAM_ORF_MAX_GAP_ID, "--max-gaps", "Max orf gaps", "maximum number of codons with gaps or unknown residues before an open reading frame is rejected",typeid(int),(void *) &orfMaxGaps, "^(0|[1-9]{1}[0-9]*)$"),
        PARAM_CONTIG_START_MODE(PARAM_CONTIG_START_MODE_ID,"--contig-start-mode", "Contig start mode", "Contig start can be 0: incomplete, 1: complete, 2: both",typeid(int),(void *) &contigStartMode, "^[0-2]{1}"),
        PARAM_CONTIG_END_MODE(PARAM_CONTIG_END_MODE_ID,"--contig-end-mode", "Contig end mode", "Contig end can be 0: incomplete, 1: complete, 2: both ",typeid(int),(void *) &contigEndMode, "^[0-2]{1}"),
        PARAM_ORF_START_MODE(PARAM_ORF_START_MODE_ID,"--orf-start-mode", "Orf start mode", "Orf fragment can be 0: from start to stop, 1: from any to stop, 2: from last encountered start to stop (no start in the middle)",typeid(int),(void *) &orfStartMode, "^[0-2]{1}"),
        PARAM_ORF_FORWARD_FRAMES(PARAM_ORF_FORWARD_FRAMES_ID, "--forward-frames", "Forward frames", "comma-seperated list of ORF frames on the forward strand to be extracted", typeid(std::string), (void *) &forwardFrames, ""),
        PARAM_ORF_REVERSE_FRAMES(PARAM_ORF_REVERSE_FRAMES_ID, "--reverse-frames", "Reverse frames", "comma-seperated list of ORF frames on the reverse strand to be extracted", typeid(std::string), (void *) &reverseFrames, ""),
        PARAM_USE_ALL_TABLE_STARTS(PARAM_USE_ALL_TABLE_STARTS_ID,"--use-all-table-starts", "Use all table starts", "use all alteratives for a start codon in the genetic table, if false - only ATG (AUG)",typeid(bool),(void *) &useAllTableStarts, ""),
        // indexdb
        PARAM_CHECK_COMPATIBLE(PARAM_CHECK_COMPATIBLE_ID, "--check-compatible", "Check compatible", "skip recreating an index if it is compatible with the specified parameters", typeid(bool), (void*) &checkCompatible, "", MMseqsParameter::COMMAND_MISC),
        PARAM_SEARCH_TYPE(PARAM_SEARCH_TYPE_ID, "--search-type", "Search type", "search type 0: auto 1: amino acid, 2: translated, 3: nucleotide", typeid(int),(void *) &searchType, "^[0-3]{1}"),
        // createdb
        PARAM_USE_HEADER(PARAM_USE_HEADER_ID,"--use-fasta-header", "Use fasta header", "use the id parsed from the fasta header as the index key instead of using incrementing numeric identifiers",typeid(bool),(void *) &useHeader, ""),
        PARAM_ID_OFFSET(PARAM_ID_OFFSET_ID, "--id-offset", "Offset of numeric ids", "numeric ids in index file are offset by this value ",typeid(int),(void *) &identifierOffset, "^(0|[1-9]{1}[0-9]*)$"),
        PARAM_DB_TYPE(PARAM_DB_TYPE_ID,"--dbtype", "Database type", "Database type 0: auto, 1: amino acid 2: nucleotides",typeid(int),(void *) &dbType, "[0-2]{1}"),
        PARAM_DONT_SPLIT_SEQ_BY_LEN(PARAM_DONT_SPLIT_SEQ_BY_LEN_ID,"--dont-split-seq-by-len", "Split seq. by length", "Dont split sequences by --max-seq-len",typeid(bool),(void *) &splitSeqByLen, ""),
        PARAM_DONT_SHUFFLE(PARAM_DONT_SHUFFLE_ID,"--dont-shuffle", "Do not shuffle input database", "Do not shuffle input database",typeid(bool),(void *) &shuffleDatabase, ""),
        PARAM_USE_HEADER_FILE(PARAM_USE_HEADER_FILE_ID, "--use-header-file", "Use ffindex header", "use the ffindex header file instead of the body to map the entry keys",typeid(bool),(void *) &useHeaderFile, ""),
        // splitsequence
        PARAM_SEQUENCE_OVERLAP(PARAM_SEQUENCE_OVERLAP_ID, "--sequence-overlap", "Overlap between sequences", "overlap between sequences",typeid(int),(void *) &sequenceOverlap, "^(0|[1-9]{1}[0-9]*)$"),
        // gff2db
        PARAM_GFF_TYPE(PARAM_GFF_TYPE_ID,"--gff-type", "GFF type", "type in the GFF file to filter by",typeid(std::string),(void *) &gffType, ""),
        // translatenucs
        PARAM_TRANSLATION_TABLE(PARAM_TRANSLATION_TABLE_ID,"--translation-table", "Translation table", "1) CANONICAL, 2) VERT_MITOCHONDRIAL, 3) YEAST_MITOCHONDRIAL, 4) MOLD_MITOCHONDRIAL, 5) INVERT_MITOCHONDRIAL, 6) CILIATE, 9) FLATWORM_MITOCHONDRIAL, 10) EUPLOTID, 11) PROKARYOTE, 12) ALT_YEAST, 13) ASCIDIAN_MITOCHONDRIAL, 14) ALT_FLATWORM_MITOCHONDRIAL, 15) BLEPHARISMA, 16) CHLOROPHYCEAN_MITOCHONDRIAL, 21) TREMATODE_MITOCHONDRIAL, 22) SCENEDESMUS_MITOCHONDRIAL, 23) THRAUSTOCHYTRIUM_MITOCHONDRIAL, 24) PTEROBRANCHIA_MITOCHONDRIAL, 25) GRACILIBACTERIA, 26) PACHYSOLEN, 27) KARYORELICT, 28) CONDYLOSTOMA, 29) MESODINIUM, 30) PERTRICH, 31) BLASTOCRITHIDIA", typeid(int),(void *) &translationTable, "^[1-9]{1}[0-9]*$", MMseqsParameter::COMMAND_MISC|MMseqsParameter::COMMAND_EXPERT),
        // createseqfiledb
        PARAM_ADD_ORF_STOP(PARAM_ADD_ORF_STOP_ID,"--add-orf-stop", "Add orf stop", "add * at complete start and end", typeid(bool),(void *) &addOrfStop, ""),
        // createseqfiledb
        PARAM_MIN_SEQUENCES(PARAM_MIN_SEQUENCES_ID,"--min-sequences", "Min sequences", "minimum number of sequences a cluster may contain", typeid(int),(void *) &minSequences,"^[1-9]{1}[0-9]*$"),
        PARAM_MAX_SEQUENCES(PARAM_MAX_SEQUENCES_ID,"--max-sequences", "Max sequences", "maximum number of sequences a cluster may contain", typeid(int),(void *) &maxSequences,"^[1-9]{1}[0-9]*$"),
        PARAM_HH_FORMAT(PARAM_HH_FORMAT_ID,"--hh-format", "HH format", "format entries to use with hhsuite (for singleton clusters)", typeid(bool), (void *) &hhFormat, ""),
        // filterdb
        PARAM_FILTER_COL(PARAM_FILTER_COL_ID,"--filter-column", "Filter column", "column", typeid(int),(void *) &filterColumn,"^[1-9]{1}[0-9]*$"),
        PARAM_COLUMN_TO_TAKE(PARAM_COLUMN_TO_TAKE_ID,"--column-to-take", "Column to take", "column to take in join mode. If -1, the whole line is taken", typeid(int),(void *) &columnToTake,"^(-1|0|[1-9]{1}[0-9]*)$"),
        PARAM_FILTER_REGEX(PARAM_FILTER_REGEX_ID,"--filter-regex", "Filter regex", "regex to select column (example float: [0-9]*(.[0-9]+)? int:[1-9]{1}[0-9])", typeid(std::string),(void *) &filterColumnRegex,"^.*$"),
        PARAM_FILTER_POS(PARAM_FILTER_POS_ID,"--positive-filter", "Positive filter", "used in conjunction with --filter-file. If true, out  = in \\intersect filter ; if false, out = in - filter", typeid(bool),(void *) &positiveFilter,""),
        PARAM_FILTER_FILE(PARAM_FILTER_FILE_ID,"--filter-file", "Filter file", "specify a file that contains the filtering elements", typeid(std::string),(void *) &filteringFile,""),
        PARAM_FILTER_EXPRESSION(PARAM_FILTER_EXPRESSION_ID, "--filter-expression", "Filter expression", "Specify a mathematical expression to filter lines", typeid(std::string), (void*) &filterExpression, ""),
        PARAM_MAPPING_FILE(PARAM_MAPPING_FILE_ID,"--mapping-file", "Mapping file", "specify a file that translates the keys of a DB to new keys, TSV format", typeid(std::string),(void *) &mappingFile,""),
        PARAM_TRIM_TO_ONE_COL(PARAM_TRIM_TO_ONE_COL_ID,"--trim-to-one-column", "Trim to one column","Output only the column specified by --filter-column.",typeid(bool), (void *) &trimToOneColumn, ""),
        PARAM_EXTRACT_LINES(PARAM_EXTRACT_LINES_ID,"--extract-lines", "Extract N lines", "extract n lines of each entry.",typeid(int), (void *) &extractLines, "^[1-9]{1}[0-9]*$"),
        PARAM_COMP_OPERATOR(PARAM_COMP_OPERATOR_ID, "--comparison-operator", "Numerical comparison operator", "Filter by comparing each entry row numerically by using the le) less-than-equal, ge) greater-than-equal or e) equal operator.", typeid(std::string), (void *) &compOperator, ""),
        PARAM_COMP_VALUE(PARAM_COMP_VALUE_ID, "--comparison-value", "Numerical comparison value", "Filter by comparing each entry to this value.", typeid(float), (void *) &compValue, "^.*$"),
        PARAM_SORT_ENTRIES(PARAM_SORT_ENTRIES_ID, "--sort-entries", "Sort entries", "Sort column set by --filter-column, by 0) no sorting, 1) increasing,  2) decreasing or 3) random shuffle.", typeid(int), (void *) &sortEntries, "^[1-9]{1}[0-9]*$"),
        PARAM_BEATS_FIRST(PARAM_BEATS_FIRST_ID, "--beats-first", "Beats first", "Filter by comparing each entry to the first entry.", typeid(bool), (void*) &beatsFirst, ""),
        PARAM_JOIN_DB(PARAM_JOIN_DB_ID, "--join-db","join to DB", "Join another database entry with respect to the database identifier in the chosen column", typeid(std::string), (void*) &joinDB, ""),
        PARAM_COMPUTE_POSITIONS(PARAM_COMPUTE_POSITIONS_ID, "--compute-positions", "Compute positions", "Add the positions of he hit on the target genome", typeid(std::string), (void*) &compPos, ""),
        PARAM_TRANSITIVE_REPLACE(PARAM_TRANSITIVE_REPLACE_ID, "--transitive-replace", "Replace transitively", "Replace cluster name in a search file by all genes in this cluster", typeid(std::string), (void*) &clusterFile, ""),
        // besthitperset
        PARAM_SIMPLE_BEST_HIT(PARAM_SIMPLE_BEST_HIT_ID, "--simple-best-hit", "Use simple best hit", "Update the p-value by a single best hit, or by best and second best hits", typeid(bool), (void*) &simpleBestHit, ""),
        PARAM_ALPHA(PARAM_ALPHA_ID, "--alpha", "Alpha", "Set alpha for combining p-values during aggregation", typeid(float), (void*) &alpha, ""),
        PARAM_SHORT_OUTPUT(PARAM_SHORT_OUTPUT_ID, "--short-output", "Short output", "The output database will contain only the spread p-value", typeid(bool), (void*) &shortOutput, ""),
        // concatdb
        PARAM_PRESERVEKEYS(PARAM_PRESERVEKEYS_ID,"--preserve-keys", "Preserve the keys", "the keys of the two DB should be distinct, and they will be preserved in the concatenation.",typeid(bool), (void *) &preserveKeysB, ""),
        PARAM_TAKE_LARGER_ENTRY(PARAM_TAKE_LARGER_ENTRY_ID,"--take-larger-entry", "Take the larger entry", "only keeps the larger entry (dataSize >) in the concatenation, both databases need the same keys in the index",typeid(bool), (void *) &takeLargerEntry, ""),
        // offsetalignment
        PARAM_CHAIN_ALIGNMENT(PARAM_CHAIN_ALIGNMENT_ID,"--chain-alignments", "Chain overlapping alignments", "Chain overlapping alignments",typeid(int),(void *) &chainAlignment, "^[0-1]{1}", MMseqsParameter::COMMAND_EXPERT),
        PARAM_MERGE_QUERY(PARAM_MERGE_QUERY_ID,"--merge-query", "Merge query", "combine ORFs/split sequences to a single entry",typeid(int),(void *) &mergeQuery, "^[0-1]{1}", MMseqsParameter::COMMAND_EXPERT),
        // tsv2db
        PARAM_OUTPUT_DBTYPE(PARAM_OUTPUT_DBTYPE_ID,"--output-dbtype", "Output database type", "Set database type for resulting database: Amino acid sequences 0, Nucl. seq. 1, Profiles 2, Alignment result 5, Clustering result 6, Prefiltering result 7, Taxonomy result 8, Indexed database 9, cA3M MSAs 10, FASTA or A3M MSAs 11, Generic database 12, Omic dbtype file 13, Bi-directional prefiltering result 14, Offsetted headers 15",typeid(int),(void *) &outputDbType, "^(0|[1-9]{1}[0-9]*)$"),
        //diff
        PARAM_USESEQID(PARAM_USESEQID_ID,"--use-seq-id", "Match sequences by their id.", "Sequence ID (Uniprot, GenBank, ...) is used for identifying matches between the old and the new DB.",typeid(bool), (void *) &useSequenceId, ""),
        // prefixid
        PARAM_PREFIX(PARAM_PREFIX_ID, "--prefix", "Prefix", "Use this prefix for all entries", typeid(std::string),(void *) &prefix,""),
        PARAM_TSV(PARAM_TSV_ID,"--tsv", "Tsv", "should output be in TSV format",typeid(bool),(void *) &tsvOut, ""),
        // summarize headers
        PARAM_HEADER_TYPE(PARAM_HEADER_TYPE_ID,"--header-type", "Header type", "Header Type: 1 Uniclust, 2 Metaclust",typeid(int), (void *) &headerType, "[1-2]{1}"),
        // mergedbs
        PARAM_MERGE_PREFIXES(PARAM_MERGE_PREFIXES_ID, "--prefixes", "Merge prefixes", "Comma separated list of prefixes for each entry", typeid(std::string),(void *) &mergePrefixes,""),
        // summarizeresult
        PARAM_OVERLAP(PARAM_OVERLAP_ID, "--overlap", "Overlap", "maximum overlap", typeid(float), (void*) &overlap, "^[0-9]*(\\.[0-9]+)?$"),
        // msa2profile
        PARAM_MSA_TYPE(PARAM_MSA_TYPE_ID,"--msa-type", "MSA type", "MSA Type: cA3M 0, A3M 1, FASTA 2", typeid(int), (void *) &msaType, "^[0-2]{1}$"),
        // extractalignedregion
        PARAM_EXTRACT_MODE(PARAM_EXTRACT_MODE_ID,"--extract-mode", "Extract mode", "Query 1, Target 2", typeid(int), (void *) &extractMode, "^[1-2]{1}$"),
        // convertkb
        PARAM_KB_COLUMNS(PARAM_KB_COLUMNS_ID, "--kb-columns", "UniprotKB columns", "list of indices of UniprotKB columns to be extracted", typeid(std::string), (void *) &kbColumns, ""),
        PARAM_RECOVER_DELETED(PARAM_RECOVER_DELETED_ID, "--recover-deleted", "Recover deleted", "Indicates if sequences are allowed to be be removed during updating", typeid(bool), (void*) &recoverDeleted, ""),
        // filtertaxdb
        PARAM_TAXON_LIST(PARAM_TAXON_LIST_ID, "--taxon-list", "Selected taxons", "taxonomy ID, possibly multiple separated by ','", typeid(std::string), (void*) &taxonList, ""),
        PARAM_INVERT_SELECTION(PARAM_INVERT_SELECTION_ID, "--invert", "Invert selection", "Invert selection", typeid(bool), (void*)&invertSelection, ""),
        // view
        PARAM_ID_LIST(PARAM_ID_LIST_ID, "--id-list", "Selected entries with key", "entries to be printed seperated by ','", typeid(std::string), (void*) &idList, ""),
        PARAM_IDX_ENTRY_TYPE(PARAM_IDX_ENTRY_TYPE_ID, "--idx-entry-type", "Index entry type", "sequence; 0, src sequence 1: header: 2, src header :3 (default 0)", typeid(int), (void*) &idxEntryType, "^[0-3]{1}$"),
        // lca and addtaxonomy
        PARAM_LCA_RANKS(PARAM_LCA_RANKS_ID, "--lca-ranks", "LCA ranks", "Add column with specified ranks (':' separated)", typeid(std::string), (void*) &lcaRanks, ""),
        PARAM_BLACKLIST(PARAM_BLACKLIST_ID, "--blacklist", "Blacklisted taxa", "Comma separated list of ignored taxa in LCA computation", typeid(std::string), (void*)&blacklist, "([0-9]+,)?[0-9]+"),
        PARAM_TAXON_ADD_LINEAGE(PARAM_TAXON_ADD_LINEAGE_ID, "--tax-lineage", "Show taxon lineage", "Add column with full taxonomy lineage", typeid(bool), (void*)&showTaxLineage, ""),
        // expandaln
        PARAM_EXPANSION_MODE(PARAM_EXPANSION_MODE_ID, "--expansion-mode", "Expansion mode", "Which hits (still meeting the alignment criteria) to use when expanding the alignment results: 0 Use all hits, 1 Use only the best hit of each target", typeid(int), (void*) &expansionMode, "^[0-2]{1}$"),
        // taxonomy
        PARAM_LCA_MODE(PARAM_LCA_MODE_ID, "--lca-mode", "LCA mode", "LCA Mode 1: Single Search LCA , 2: 2bLCA, 3: approx. 2bLCA, 4: top hit", typeid(int), (void*) &taxonomySearchMode, "^[1-4]{1}$"),
        PARAM_TAX_OUTPUT_MODE(PARAM_TAX_OUTPUT_MODE_ID, "--tax-output-mode", "Taxonomy output mode", "0: output LCA, 1: output alignment", typeid(int), (void*) &taxonomyOutpuMode, "^[0-1]{1}$")
{
    if (instance) {
        Debug(Debug::ERROR) << "Parameter instance already exists!\n";
        abort();
    }
    instance = this;

    // onlyverbosity
    onlyverbosity.push_back(&PARAM_V);

    // verbandcompression
    verbandcompression.push_back(&PARAM_COMPRESSED);
    verbandcompression.push_back(&PARAM_V);

    // onlythreads
    onlythreads.push_back(&PARAM_THREADS);
    onlythreads.push_back(&PARAM_V);

    // threadsandcompression
    threadsandcompression.push_back(&PARAM_THREADS);
    threadsandcompression.push_back(&PARAM_COMPRESSED);
    threadsandcompression.push_back(&PARAM_V);

    // alignment
    align.push_back(&PARAM_SUB_MAT);
    align.push_back(&PARAM_ADD_BACKTRACE);
    align.push_back(&PARAM_ALIGNMENT_MODE);
    align.push_back(&PARAM_E);
    align.push_back(&PARAM_MIN_SEQ_ID);
    align.push_back(&PARAM_MIN_ALN_LEN);
    align.push_back(&PARAM_SEQ_ID_MODE);
    align.push_back(&PARAM_ALT_ALIGNMENT);
    align.push_back(&PARAM_C);
    align.push_back(&PARAM_COV_MODE);
    align.push_back(&PARAM_MAX_SEQ_LEN);
    align.push_back(&PARAM_NO_COMP_BIAS_CORR);
    align.push_back(&PARAM_REALIGN);
    align.push_back(&PARAM_MAX_REJECTED);
    align.push_back(&PARAM_MAX_ACCEPT);
    align.push_back(&PARAM_INCLUDE_IDENTITY);
    align.push_back(&PARAM_PRELOAD_MODE);
    align.push_back(&PARAM_PCA);
    align.push_back(&PARAM_PCB);
    align.push_back(&PARAM_SCORE_BIAS);
    align.push_back(&PARAM_GAP_OPEN);
    align.push_back(&PARAM_GAP_EXTEND);
    align.push_back(&PARAM_THREADS);
    align.push_back(&PARAM_COMPRESSED);
    align.push_back(&PARAM_V);

    // prefilter
    prefilter.push_back(&PARAM_SUB_MAT);
    prefilter.push_back(&PARAM_SEED_SUB_MAT);
    prefilter.push_back(&PARAM_S);
    prefilter.push_back(&PARAM_K);
    prefilter.push_back(&PARAM_K_SCORE);
    prefilter.push_back(&PARAM_ALPH_SIZE);
    prefilter.push_back(&PARAM_MAX_SEQ_LEN);
    prefilter.push_back(&PARAM_MAX_SEQS);
    prefilter.push_back(&PARAM_PREV_MAX_SEQS);
    prefilter.push_back(&PARAM_SPLIT);
    prefilter.push_back(&PARAM_SPLIT_MODE);
    prefilter.push_back(&PARAM_SPLIT_MEMORY_LIMIT);
    prefilter.push_back(&PARAM_C);
    prefilter.push_back(&PARAM_COV_MODE);
    prefilter.push_back(&PARAM_NO_COMP_BIAS_CORR);
    prefilter.push_back(&PARAM_DIAGONAL_SCORING);
    prefilter.push_back(&PARAM_EXACT_KMER_MATCHING);
    prefilter.push_back(&PARAM_MASK_RESIDUES);
    prefilter.push_back(&PARAM_MASK_LOWER_CASE);
    prefilter.push_back(&PARAM_MIN_DIAG_SCORE);
    prefilter.push_back(&PARAM_INCLUDE_IDENTITY);
    prefilter.push_back(&PARAM_SPACED_KMER_MODE);
    prefilter.push_back(&PARAM_PRELOAD_MODE);
    prefilter.push_back(&PARAM_PCA);
    prefilter.push_back(&PARAM_PCB);
    prefilter.push_back(&PARAM_SPACED_KMER_PATTERN);
    prefilter.push_back(&PARAM_LOCAL_TMP);
    prefilter.push_back(&PARAM_THREADS);
    prefilter.push_back(&PARAM_COMPRESSED);
    prefilter.push_back(&PARAM_V);

    // ungappedprefilter
    ungappedprefilter.push_back(&PARAM_SUB_MAT);
    ungappedprefilter.push_back(&PARAM_C);
    ungappedprefilter.push_back(&PARAM_E);
    ungappedprefilter.push_back(&PARAM_COV_MODE);
    ungappedprefilter.push_back(&PARAM_NO_COMP_BIAS_CORR);
    ungappedprefilter.push_back(&PARAM_MIN_DIAG_SCORE);
    ungappedprefilter.push_back(&PARAM_THREADS);
    ungappedprefilter.push_back(&PARAM_COMPRESSED);
    ungappedprefilter.push_back(&PARAM_V);

    // clustering
    clust.push_back(&PARAM_CLUSTER_MODE);
    clust.push_back(&PARAM_MAXITERATIONS);
    clust.push_back(&PARAM_SIMILARITYSCORE);
    clust.push_back(&PARAM_THREADS);
    clust.push_back(&PARAM_COMPRESSED);
    clust.push_back(&PARAM_V);

    // rescorediagonal
    rescorediagonal.push_back(&PARAM_SUB_MAT);
    rescorediagonal.push_back(&PARAM_RESCORE_MODE);
    rescorediagonal.push_back(&PARAM_FILTER_HITS);
    rescorediagonal.push_back(&PARAM_E);
    rescorediagonal.push_back(&PARAM_C);
    rescorediagonal.push_back(&PARAM_ADD_BACKTRACE);
    rescorediagonal.push_back(&PARAM_COV_MODE);
    rescorediagonal.push_back(&PARAM_MIN_SEQ_ID);
    rescorediagonal.push_back(&PARAM_MIN_ALN_LEN);
    rescorediagonal.push_back(&PARAM_SEQ_ID_MODE);
    rescorediagonal.push_back(&PARAM_INCLUDE_IDENTITY);
    rescorediagonal.push_back(&PARAM_SORT_RESULTS);
    rescorediagonal.push_back(&PARAM_GLOBAL_ALIGNMENT);
    rescorediagonal.push_back(&PARAM_PRELOAD_MODE);
    rescorediagonal.push_back(&PARAM_THREADS);
    rescorediagonal.push_back(&PARAM_COMPRESSED);
    rescorediagonal.push_back(&PARAM_V);

    // alignbykmer
    alignbykmer.push_back(&PARAM_SUB_MAT);
    alignbykmer.push_back(&PARAM_K);
    alignbykmer.push_back(&PARAM_SPACED_KMER_MODE);
    alignbykmer.push_back(&PARAM_SPACED_KMER_PATTERN);
    alignbykmer.push_back(&PARAM_ALPH_SIZE);
    alignbykmer.push_back(&PARAM_FILTER_HITS);
    alignbykmer.push_back(&PARAM_C);
    alignbykmer.push_back(&PARAM_E);
    alignbykmer.push_back(&PARAM_COV_MODE);
    alignbykmer.push_back(&PARAM_MIN_SEQ_ID);
    alignbykmer.push_back(&PARAM_MIN_ALN_LEN);
    alignbykmer.push_back(&PARAM_INCLUDE_IDENTITY);
    alignbykmer.push_back(&PARAM_GAP_OPEN);
    alignbykmer.push_back(&PARAM_GAP_EXTEND);
    alignbykmer.push_back(&PARAM_THREADS);
    alignbykmer.push_back(&PARAM_COMPRESSED);
    alignbykmer.push_back(&PARAM_V);

    // convertprofiledb
    convertprofiledb.push_back(&PARAM_SUB_MAT);
    convertprofiledb.push_back(&PARAM_PROFILE_TYPE);
    convertprofiledb.push_back(&PARAM_THREADS);
    convertprofiledb.push_back(&PARAM_COMPRESSED);
    convertprofiledb.push_back(&PARAM_V);


    // sequence2profile
    sequence2profile.push_back(&PARAM_PCA);
    sequence2profile.push_back(&PARAM_PCB);
    sequence2profile.push_back(&PARAM_NEFF);
    sequence2profile.push_back(&PARAM_TAU);
    sequence2profile.push_back(&PARAM_THREADS);
    sequence2profile.push_back(&PARAM_SUB_MAT);
    sequence2profile.push_back(&PARAM_COMPRESSED);
    sequence2profile.push_back(&PARAM_V);

    // create fasta
    createFasta.push_back(&PARAM_V);

    // result2profile
    result2profile.push_back(&PARAM_SUB_MAT);
    result2profile.push_back(&PARAM_E);
    result2profile.push_back(&PARAM_MASK_PROFILE);
    result2profile.push_back(&PARAM_E_PROFILE);
    result2profile.push_back(&PARAM_NO_COMP_BIAS_CORR);
    result2profile.push_back(&PARAM_WG);
    result2profile.push_back(&PARAM_FILTER_MSA);
    result2profile.push_back(&PARAM_FILTER_MAX_SEQ_ID);
    result2profile.push_back(&PARAM_FILTER_QID);
    result2profile.push_back(&PARAM_FILTER_QSC);
    result2profile.push_back(&PARAM_FILTER_COV);
    result2profile.push_back(&PARAM_FILTER_NDIFF);
    result2profile.push_back(&PARAM_PCA);
    result2profile.push_back(&PARAM_PCB);
    result2profile.push_back(&PARAM_OMIT_CONSENSUS);
    result2profile.push_back(&PARAM_PRELOAD_MODE);
    result2profile.push_back(&PARAM_GAP_OPEN);
    result2profile.push_back(&PARAM_GAP_EXTEND);
    result2profile.push_back(&PARAM_THREADS);
    result2profile.push_back(&PARAM_COMPRESSED);
    result2profile.push_back(&PARAM_V);

    // result2pp
    result2pp.push_back(&PARAM_SUB_MAT);
    result2pp.push_back(&PARAM_E_PROFILE);
    result2pp.push_back(&PARAM_E);
    result2pp.push_back(&PARAM_NO_COMP_BIAS_CORR);
    result2pp.push_back(&PARAM_WG);
    result2pp.push_back(&PARAM_FILTER_MSA);
    result2pp.push_back(&PARAM_FILTER_MAX_SEQ_ID);
    result2pp.push_back(&PARAM_FILTER_QID);
    result2pp.push_back(&PARAM_FILTER_QSC);
    result2pp.push_back(&PARAM_FILTER_COV);
    result2pp.push_back(&PARAM_FILTER_NDIFF);
    result2pp.push_back(&PARAM_PCA);
    result2pp.push_back(&PARAM_PCB);
    result2pp.push_back(&PARAM_OMIT_CONSENSUS);
    result2pp.push_back(&PARAM_PRELOAD_MODE);
    result2pp.push_back(&PARAM_THREADS);
    result2pp.push_back(&PARAM_COMPRESSED);
    result2pp.push_back(&PARAM_V);


    // createtsv
    createtsv.push_back(&PARAM_FIRST_SEQ_REP_SEQ);
    createtsv.push_back(&PARAM_TARGET_COLUMN);
    createtsv.push_back(&PARAM_FULL_HEADER);
    createtsv.push_back(&PARAM_IDX_SEQ_SRC);
    createtsv.push_back(&PARAM_DB_OUTPUT);
    createtsv.push_back(&PARAM_THREADS);
    createtsv.push_back(&PARAM_COMPRESSED);
    createtsv.push_back(&PARAM_V);

    //result2stats
    result2stats.push_back(&PARAM_STAT);
    result2stats.push_back(&PARAM_COMPRESSED);
    result2stats.push_back(&PARAM_THREADS);
    result2stats.push_back(&PARAM_V);

    // format alignment
    convertalignments.push_back(&PARAM_SUB_MAT);
    convertalignments.push_back(&PARAM_FORMAT_MODE);
    convertalignments.push_back(&PARAM_FORMAT_OUTPUT);
    convertalignments.push_back(&PARAM_TRANSLATION_TABLE);
    convertalignments.push_back(&PARAM_GAP_OPEN);
    convertalignments.push_back(&PARAM_GAP_EXTEND);
    convertalignments.push_back(&PARAM_DB_OUTPUT);
    convertalignments.push_back(&PARAM_PRELOAD_MODE);
    convertalignments.push_back(&PARAM_SEARCH_TYPE);
    convertalignments.push_back(&PARAM_THREADS);
    convertalignments.push_back(&PARAM_COMPRESSED);
    convertalignments.push_back(&PARAM_V);

    // result2msa
    result2msa.push_back(&PARAM_SUB_MAT);
    result2msa.push_back(&PARAM_E_PROFILE);
    result2msa.push_back(&PARAM_ALLOW_DELETION);
    result2msa.push_back(&PARAM_ADD_INTERNAL_ID);
    result2msa.push_back(&PARAM_NO_COMP_BIAS_CORR);
    result2msa.push_back(&PARAM_FILTER_MSA);
    result2msa.push_back(&PARAM_FILTER_MAX_SEQ_ID);
    result2msa.push_back(&PARAM_FILTER_QID);
    result2msa.push_back(&PARAM_FILTER_QSC);
    result2msa.push_back(&PARAM_FILTER_COV);
    result2msa.push_back(&PARAM_FILTER_NDIFF);
    result2msa.push_back(&PARAM_THREADS);
    result2msa.push_back(&PARAM_COMPRESS_MSA);
    result2msa.push_back(&PARAM_SUMMARIZE_HEADER);
    result2msa.push_back(&PARAM_SUMMARY_PREFIX);
    result2msa.push_back(&PARAM_OMIT_CONSENSUS);
    result2msa.push_back(&PARAM_SKIP_QUERY);
    result2msa.push_back(&PARAM_GAP_OPEN);
    result2msa.push_back(&PARAM_GAP_EXTEND);
    result2msa.push_back(&PARAM_COMPRESSED);
    //result2msa.push_back(&PARAM_FIRST_SEQ_REP_SEQ);
    result2msa.push_back(&PARAM_V);


    // convertmsa
    convertmsa.push_back(&PARAM_IDENTIFIER_FIELD);
    convertmsa.push_back(&PARAM_COMPRESSED);
    convertmsa.push_back(&PARAM_V);

    // msa2profile
    msa2profile.push_back(&PARAM_MSA_TYPE);
    msa2profile.push_back(&PARAM_SUB_MAT);
    msa2profile.push_back(&PARAM_MATCH_MODE);
    msa2profile.push_back(&PARAM_MATCH_RATIO);
    msa2profile.push_back(&PARAM_PCA);
    msa2profile.push_back(&PARAM_PCB);
    msa2profile.push_back(&PARAM_NO_COMP_BIAS_CORR);
    msa2profile.push_back(&PARAM_WG);
    msa2profile.push_back(&PARAM_FILTER_MSA);
    msa2profile.push_back(&PARAM_FILTER_COV);
    msa2profile.push_back(&PARAM_FILTER_QID);
    msa2profile.push_back(&PARAM_FILTER_QSC);
    msa2profile.push_back(&PARAM_FILTER_MAX_SEQ_ID);
    msa2profile.push_back(&PARAM_FILTER_NDIFF);
    msa2profile.push_back(&PARAM_GAP_OPEN);
    msa2profile.push_back(&PARAM_GAP_EXTEND);
    msa2profile.push_back(&PARAM_THREADS);
    msa2profile.push_back(&PARAM_COMPRESSED);
    msa2profile.push_back(&PARAM_V);

    // profile2pssm
    profile2pssm.push_back(&PARAM_SUB_MAT);
    profile2pssm.push_back(&PARAM_MAX_SEQ_LEN);
    profile2pssm.push_back(&PARAM_NO_COMP_BIAS_CORR);
    profile2pssm.push_back(&PARAM_DB_OUTPUT);
    profile2pssm.push_back(&PARAM_THREADS);
    profile2pssm.push_back(&PARAM_COMPRESSED);
    profile2pssm.push_back(&PARAM_V);

    // profile2cs
    profile2cs.push_back(&PARAM_SUB_MAT);
//    profile2cs.push_back(&PARAM_ALPH_SIZE);
    profile2cs.push_back(&PARAM_PCA);
    profile2cs.push_back(&PARAM_PCB);
    profile2cs.push_back(&PARAM_THREADS);
    profile2cs.push_back(&PARAM_COMPRESSED);
    profile2cs.push_back(&PARAM_V);

    // extract orf
    extractorfs.push_back(&PARAM_ORF_MIN_LENGTH);
    extractorfs.push_back(&PARAM_ORF_MAX_LENGTH);
    extractorfs.push_back(&PARAM_ORF_MAX_GAP);
    extractorfs.push_back(&PARAM_CONTIG_START_MODE);
    extractorfs.push_back(&PARAM_CONTIG_END_MODE);
    extractorfs.push_back(&PARAM_ORF_START_MODE);
    extractorfs.push_back(&PARAM_ORF_FORWARD_FRAMES);
    extractorfs.push_back(&PARAM_ORF_REVERSE_FRAMES);
    extractorfs.push_back(&PARAM_TRANSLATION_TABLE);
    extractorfs.push_back(&PARAM_USE_ALL_TABLE_STARTS);
    extractorfs.push_back(&PARAM_ID_OFFSET);
    extractorfs.push_back(&PARAM_THREADS);
    extractorfs.push_back(&PARAM_COMPRESSED);
    extractorfs.push_back(&PARAM_V);

    // extract frames
    extractframes.push_back(&PARAM_ORF_FORWARD_FRAMES);
    extractframes.push_back(&PARAM_ORF_REVERSE_FRAMES);
    extractframes.push_back(&PARAM_THREADS);
    extractframes.push_back(&PARAM_COMPRESSED);
    extractframes.push_back(&PARAM_V);

    // orf to contig
    orftocontig.push_back(&PARAM_THREADS);
    orftocontig.push_back(&PARAM_COMPRESSED);
    orftocontig.push_back(&PARAM_V);

    // orf to contig
    reverseseq.push_back(&PARAM_THREADS);
    reverseseq.push_back(&PARAM_COMPRESSED);
    reverseseq.push_back(&PARAM_V);

    // splitsequence
    splitsequence.push_back(&PARAM_MAX_SEQ_LEN);
    splitsequence.push_back(&PARAM_SEQUENCE_OVERLAP);
    splitsequence.push_back(&PARAM_THREADS);
    splitsequence.push_back(&PARAM_COMPRESSED);
    splitsequence.push_back(&PARAM_V);

    // splitdb
    splitdb.push_back(&PARAM_SPLIT);
    splitdb.push_back(&PARAM_SPLIT_AMINOACID);
    splitdb.push_back(&PARAM_COMPRESSED);
    splitdb.push_back(&PARAM_V);

    // create index
    indexdb.push_back(&PARAM_SEED_SUB_MAT);
    indexdb.push_back(&PARAM_K);
    indexdb.push_back(&PARAM_ALPH_SIZE);
    indexdb.push_back(&PARAM_NO_COMP_BIAS_CORR);
    indexdb.push_back(&PARAM_MAX_SEQ_LEN);
    indexdb.push_back(&PARAM_MASK_RESIDUES);
    indexdb.push_back(&PARAM_MASK_LOWER_CASE);
    indexdb.push_back(&PARAM_SPACED_KMER_MODE);
    indexdb.push_back(&PARAM_SPACED_KMER_PATTERN);
    indexdb.push_back(&PARAM_S);
    indexdb.push_back(&PARAM_K_SCORE);
    indexdb.push_back(&PARAM_CHECK_COMPATIBLE);
    indexdb.push_back(&PARAM_SEARCH_TYPE);
    indexdb.push_back(&PARAM_SPLIT);
    indexdb.push_back(&PARAM_SPLIT_MEMORY_LIMIT);
    indexdb.push_back(&PARAM_THREADS);
    indexdb.push_back(&PARAM_V);

    // create kmer index
    kmerindexdb.push_back(&PARAM_SEED_SUB_MAT);
    kmerindexdb.push_back(&PARAM_K);
    kmerindexdb.push_back(&PARAM_HASH_SHIFT);
    kmerindexdb.push_back(&PARAM_KMER_PER_SEQ);
    kmerindexdb.push_back(&PARAM_MIN_SEQ_ID);
    kmerindexdb.push_back(&PARAM_ADJUST_KMER_LEN);
    kmerindexdb.push_back(&PARAM_SPLIT_MEMORY_LIMIT);
    kmerindexdb.push_back(&PARAM_SKIP_N_REPEAT_KMER);
    kmerindexdb.push_back(&PARAM_ALPH_SIZE);
    kmerindexdb.push_back(&PARAM_MAX_SEQ_LEN);
    kmerindexdb.push_back(&PARAM_MASK_RESIDUES);
    kmerindexdb.push_back(&PARAM_MASK_LOWER_CASE);
    kmerindexdb.push_back(&PARAM_CHECK_COMPATIBLE);
    kmerindexdb.push_back(&PARAM_SEARCH_TYPE);
    kmerindexdb.push_back(&PARAM_SPACED_KMER_MODE);
    kmerindexdb.push_back(&PARAM_SPACED_KMER_PATTERN);
    kmerindexdb.push_back(&PARAM_THREADS);
    kmerindexdb.push_back(&PARAM_V);

    // create db
    createdb.push_back(&PARAM_MAX_SEQ_LEN);
    createdb.push_back(&PARAM_DONT_SPLIT_SEQ_BY_LEN);
    createdb.push_back(&PARAM_DB_TYPE);
    createdb.push_back(&PARAM_DONT_SHUFFLE);
    createdb.push_back(&PARAM_ID_OFFSET);
    createdb.push_back(&PARAM_COMPRESSED);
    createdb.push_back(&PARAM_V);

    // convert2fasta
    convert2fasta.push_back(&PARAM_USE_HEADER_FILE);
    convert2fasta.push_back(&PARAM_V);

    // result2flat
    result2flat.push_back(&PARAM_USE_HEADER);
    result2flat.push_back(&PARAM_V);

    // gff2db
    gff2ffindex.push_back(&PARAM_GFF_TYPE);
    gff2ffindex.push_back(&PARAM_ID_OFFSET);
    gff2ffindex.push_back(&PARAM_V);


    // translate nucleotide
    translatenucs.push_back(&PARAM_TRANSLATION_TABLE);
    translatenucs.push_back(&PARAM_ADD_ORF_STOP);
    translatenucs.push_back(&PARAM_V);
    translatenucs.push_back(&PARAM_COMPRESSED);
    translatenucs.push_back(&PARAM_THREADS);

    // createseqfiledb
    createseqfiledb.push_back(&PARAM_MIN_SEQUENCES);
    createseqfiledb.push_back(&PARAM_MAX_SEQUENCES);
    createseqfiledb.push_back(&PARAM_HH_FORMAT);
    createseqfiledb.push_back(&PARAM_THREADS);
    createseqfiledb.push_back(&PARAM_COMPRESSED);
    createseqfiledb.push_back(&PARAM_V);

    // filterDb
    filterDb.push_back(&PARAM_FILTER_EXPRESSION);
    filterDb.push_back(&PARAM_FILTER_COL);
    filterDb.push_back(&PARAM_COLUMN_TO_TAKE);
    filterDb.push_back(&PARAM_FILTER_REGEX);
    filterDb.push_back(&PARAM_FILTER_POS);
    filterDb.push_back(&PARAM_FILTER_FILE);
    filterDb.push_back(&PARAM_BEATS_FIRST);
    filterDb.push_back(&PARAM_MAPPING_FILE);
    filterDb.push_back(&PARAM_THREADS);
    filterDb.push_back(&PARAM_V);
    filterDb.push_back(&PARAM_TRIM_TO_ONE_COL);
    filterDb.push_back(&PARAM_EXTRACT_LINES);
    filterDb.push_back(&PARAM_COMP_OPERATOR);
    filterDb.push_back(&PARAM_COMP_VALUE);
    filterDb.push_back(&PARAM_SORT_ENTRIES);
    filterDb.push_back(&PARAM_INCLUDE_IDENTITY);
    filterDb.push_back(&PARAM_JOIN_DB);
    filterDb.push_back(&PARAM_COMPUTE_POSITIONS);
    filterDb.push_back(&PARAM_COMPRESSED);
    filterDb.push_back(&PARAM_TRANSITIVE_REPLACE);

    // besthitperset
    besthitbyset.push_back(&PARAM_SIMPLE_BEST_HIT);
    besthitbyset.push_back(&PARAM_THREADS);
    besthitbyset.push_back(&PARAM_COMPRESSED);
    besthitbyset.push_back(&PARAM_V);


    // combinepvalperset
    combinepvalbyset.push_back(&PARAM_ALPHA);
//    combinepvalperset.push_back(&PARAM_SHORT_OUTPUT);
    combinepvalbyset.push_back(&PARAM_THREADS);
    combinepvalbyset.push_back(&PARAM_COMPRESSED);
    combinepvalbyset.push_back(&PARAM_V);

    // combinepvalperset
    summerizeresultsbyset.push_back(&PARAM_ALPHA);
    summerizeresultsbyset.push_back(&PARAM_SHORT_OUTPUT);
    summerizeresultsbyset.push_back(&PARAM_THREADS);
    summerizeresultsbyset.push_back(&PARAM_COMPRESSED);
    summerizeresultsbyset.push_back(&PARAM_V);

    // offsetalignment
    offsetalignment.push_back(&PARAM_CHAIN_ALIGNMENT);
    offsetalignment.push_back(&PARAM_MERGE_QUERY);
    offsetalignment.push_back(&PARAM_SEARCH_TYPE);
    offsetalignment.push_back(&PARAM_THREADS);
    offsetalignment.push_back(&PARAM_COMPRESSED);
    offsetalignment.push_back(&PARAM_PRELOAD_MODE);
    offsetalignment.push_back(&PARAM_V);

    // tsv2db
    tsv2db.push_back(&PARAM_INCLUDE_IDENTITY);
    tsv2db.push_back(&PARAM_OUTPUT_DBTYPE);
    tsv2db.push_back(&PARAM_COMPRESSED);
    tsv2db.push_back(&PARAM_V);

    // swap results
    swapresult.push_back(&PARAM_SUB_MAT);
    swapresult.push_back(&PARAM_E);
    swapresult.push_back(&PARAM_SPLIT_MEMORY_LIMIT);
    swapresult.push_back(&PARAM_GAP_OPEN);
    swapresult.push_back(&PARAM_GAP_EXTEND);
    swapresult.push_back(&PARAM_THREADS);
    swapresult.push_back(&PARAM_COMPRESSED);
    swapresult.push_back(&PARAM_PRELOAD_MODE);
    swapresult.push_back(&PARAM_V);

    // swap results
    swapdb.push_back(&PARAM_SPLIT_MEMORY_LIMIT);
    swapdb.push_back(&PARAM_THREADS);
    swapdb.push_back(&PARAM_COMPRESSED);
    swapdb.push_back(&PARAM_V);

    // subtractdbs
    subtractdbs.push_back(&PARAM_THREADS);
    subtractdbs.push_back(&PARAM_E_PROFILE);
    subtractdbs.push_back(&PARAM_E);
    subtractdbs.push_back(&PARAM_COMPRESSED);
    subtractdbs.push_back(&PARAM_V);

    // clusthash
    clusthash.push_back(&PARAM_SUB_MAT);
    clusthash.push_back(&PARAM_ALPH_SIZE);
    clusthash.push_back(&PARAM_MIN_SEQ_ID);
    clusthash.push_back(&PARAM_MAX_SEQ_LEN);
    clusthash.push_back(&PARAM_THREADS);
    clusthash.push_back(&PARAM_COMPRESSED);
    clusthash.push_back(&PARAM_V);

    // kmermatcher
    kmermatcher.push_back(&PARAM_SUB_MAT);
    kmermatcher.push_back(&PARAM_ALPH_SIZE);
    kmermatcher.push_back(&PARAM_MIN_SEQ_ID);
    kmermatcher.push_back(&PARAM_KMER_PER_SEQ);
    kmermatcher.push_back(&PARAM_ADJUST_KMER_LEN);
    kmermatcher.push_back(&PARAM_MASK_RESIDUES);
    kmermatcher.push_back(&PARAM_MASK_LOWER_CASE);
    kmermatcher.push_back(&PARAM_COV_MODE);
    kmermatcher.push_back(&PARAM_K);
    kmermatcher.push_back(&PARAM_C);
    kmermatcher.push_back(&PARAM_MAX_SEQ_LEN);
    kmermatcher.push_back(&PARAM_HASH_SHIFT);
    kmermatcher.push_back(&PARAM_SPLIT_MEMORY_LIMIT);
    kmermatcher.push_back(&PARAM_INCLUDE_ONLY_EXTENDABLE);
    kmermatcher.push_back(&PARAM_SKIP_N_REPEAT_KMER);
    kmermatcher.push_back(&PARAM_THREADS);
    kmermatcher.push_back(&PARAM_COMPRESSED);
    kmermatcher.push_back(&PARAM_V);

    // kmermatcher
    kmersearch.push_back(&PARAM_SUB_MAT);
    kmersearch.push_back(&PARAM_KMER_PER_SEQ);
    kmersearch.push_back(&PARAM_MASK_RESIDUES);
    kmersearch.push_back(&PARAM_MASK_LOWER_CASE);
    kmersearch.push_back(&PARAM_COV_MODE);
    kmersearch.push_back(&PARAM_C);
    kmersearch.push_back(&PARAM_MAX_SEQ_LEN);
    kmersearch.push_back(&PARAM_PICK_N_SIMILAR);
    kmersearch.push_back(&PARAM_SPLIT_MEMORY_LIMIT);
    kmersearch.push_back(&PARAM_THREADS);
    kmersearch.push_back(&PARAM_COMPRESSED);
    kmersearch.push_back(&PARAM_V);

    // countkmer
    countkmer.push_back(&PARAM_K);
    countkmer.push_back(&PARAM_SPACED_KMER_MODE);
    countkmer.push_back(&PARAM_SPACED_KMER_PATTERN);
    countkmer.push_back(&PARAM_THREADS);


    // mergedbs
    mergedbs.push_back(&PARAM_MERGE_PREFIXES);
    mergedbs.push_back(&PARAM_COMPRESSED);
    mergedbs.push_back(&PARAM_V);

    // summarize
    summarizeheaders.push_back(&PARAM_SUMMARY_PREFIX);
    summarizeheaders.push_back(&PARAM_HEADER_TYPE);
    summarizeheaders.push_back(&PARAM_THREADS);
    summarizeheaders.push_back(&PARAM_COMPRESSED);
    summarizeheaders.push_back(&PARAM_V);

    // diff
    diff.push_back(&PARAM_USESEQID);
    diff.push_back(&PARAM_THREADS);
    diff.push_back(&PARAM_COMPRESSED);
    diff.push_back(&PARAM_V);

    // prefixid
    prefixid.push_back(&PARAM_PREFIX);
    prefixid.push_back(&PARAM_MAPPING_FILE);
    prefixid.push_back(&PARAM_TSV);
    prefixid.push_back(&PARAM_THREADS);
    prefixid.push_back(&PARAM_COMPRESSED);
    prefixid.push_back(&PARAM_V);

    // summarizeresult
    summarizeresult.push_back(&PARAM_ADD_BACKTRACE);
    summarizeresult.push_back(&PARAM_OVERLAP);
    summarizeresult.push_back(&PARAM_E);
    summarizeresult.push_back(&PARAM_C);
    summarizeresult.push_back(&PARAM_THREADS);
    summarizeresult.push_back(&PARAM_COMPRESSED);
    summarizeresult.push_back(&PARAM_V);

    // summarizetabs
    summarizetabs.push_back(&PARAM_OVERLAP);
    summarizetabs.push_back(&PARAM_E);
    summarizetabs.push_back(&PARAM_C);
    summarizetabs.push_back(&PARAM_THREADS);
    summarizetabs.push_back(&PARAM_COMPRESSED);
    summarizetabs.push_back(&PARAM_V);

    // annoate
    extractdomains.push_back(&PARAM_SUB_MAT);
    extractdomains.push_back(&PARAM_MSA_TYPE);
    extractdomains.push_back(&PARAM_E);
    extractdomains.push_back(&PARAM_C);
    extractdomains.push_back(&PARAM_THREADS);
    extractdomains.push_back(&PARAM_COMPRESSED);
    extractdomains.push_back(&PARAM_V);

    // concatdbs
    concatdbs.push_back(&PARAM_COMPRESSED);
    concatdbs.push_back(&PARAM_PRESERVEKEYS);
    concatdbs.push_back(&PARAM_TAKE_LARGER_ENTRY);
    concatdbs.push_back(&PARAM_THREADS);
    concatdbs.push_back(&PARAM_V);

    // extractalignedregion
    extractalignedregion.push_back(&PARAM_COMPRESSED);
    extractalignedregion.push_back(&PARAM_EXTRACT_MODE);
    extractalignedregion.push_back(&PARAM_PRELOAD_MODE);
    extractalignedregion.push_back(&PARAM_THREADS);
    extractalignedregion.push_back(&PARAM_V);

    // convertkb
    convertkb.push_back(&PARAM_COMPRESSED);
    convertkb.push_back(&PARAM_MAPPING_FILE);
    convertkb.push_back(&PARAM_KB_COLUMNS);
    convertkb.push_back(&PARAM_V);

    // filtertaxdb
    filtertaxdb.push_back(&PARAM_COMPRESSED);
    filtertaxdb.push_back(&PARAM_TAXON_LIST);
    filtertaxdb.push_back(&PARAM_INVERT_SELECTION);

    // lca
    lca.push_back(&PARAM_COMPRESSED);
    lca.push_back(&PARAM_LCA_RANKS);
    lca.push_back(&PARAM_BLACKLIST);
    lca.push_back(&PARAM_TAXON_ADD_LINEAGE);
    lca.push_back(&PARAM_THREADS);
    lca.push_back(&PARAM_V);

    // addtaxonomy
    addtaxonomy.push_back(&PARAM_COMPRESSED);
    addtaxonomy.push_back(&PARAM_TAXON_ADD_LINEAGE);
    addtaxonomy.push_back(&PARAM_LCA_RANKS);
    addtaxonomy.push_back(&PARAM_THREADS);
    addtaxonomy.push_back(&PARAM_V);

    // view
    view.push_back(&PARAM_ID_LIST);
    view.push_back(&PARAM_IDX_ENTRY_TYPE);
    view.push_back(&PARAM_V);

    // exapandaln
    expandaln.push_back(&PARAM_COMPRESSED);
    expandaln.push_back(&PARAM_EXPANSION_MODE);
    expandaln.push_back(&PARAM_SUB_MAT);
    expandaln.push_back(&PARAM_GAP_OPEN);
    expandaln.push_back(&PARAM_GAP_EXTEND);
    expandaln.push_back(&PARAM_MAX_SEQ_LEN);
    expandaln.push_back(&PARAM_SCORE_BIAS);
    expandaln.push_back(&PARAM_NO_COMP_BIAS_CORR);
    expandaln.push_back(&PARAM_E);
    expandaln.push_back(&PARAM_MIN_SEQ_ID);
    expandaln.push_back(&PARAM_SEQ_ID_MODE);
    expandaln.push_back(&PARAM_C);
    expandaln.push_back(&PARAM_COV_MODE);
    expandaln.push_back(&PARAM_PCA);
    expandaln.push_back(&PARAM_PCB);
    expandaln.push_back(&PARAM_THREADS);
    expandaln.push_back(&PARAM_V);

    sortresult.push_back(&PARAM_COMPRESSED);
    sortresult.push_back(&PARAM_THREADS);
    sortresult.push_back(&PARAM_V);

    // WORKFLOWS
    searchworkflow = combineList(align, prefilter);
    searchworkflow = combineList(searchworkflow, rescorediagonal);
    searchworkflow = combineList(searchworkflow, result2profile);
    searchworkflow = combineList(searchworkflow, extractorfs);
    searchworkflow = combineList(searchworkflow, translatenucs);
    searchworkflow = combineList(searchworkflow, offsetalignment);
    // needed for slice search, however all its parameters are already present in searchworkflow
    // searchworkflow = combineList(searchworkflow, sortresult);
    searchworkflow.push_back(&PARAM_NUM_ITERATIONS);
    searchworkflow.push_back(&PARAM_START_SENS);
    searchworkflow.push_back(&PARAM_SENS_STEPS);
    searchworkflow.push_back(&PARAM_SLICE_SEARCH);
    searchworkflow.push_back(&PARAM_STRAND);
    searchworkflow.push_back(&PARAM_DISK_SPACE_LIMIT);
    searchworkflow.push_back(&PARAM_RUNNER);
    searchworkflow.push_back(&PARAM_REUSELATEST);
    searchworkflow.push_back(&PARAM_REMOVE_TMP_FILES);

    linsearchworkflow = combineList(align, kmersearch);
    linsearchworkflow = combineList(linsearchworkflow, swapresult);
    linsearchworkflow = combineList(linsearchworkflow, extractorfs);
    linsearchworkflow = combineList(linsearchworkflow, translatenucs);
    linsearchworkflow = combineList(linsearchworkflow, offsetalignment);
    linsearchworkflow.push_back(&PARAM_RUNNER);
    linsearchworkflow.push_back(&PARAM_REUSELATEST);
    linsearchworkflow.push_back(&PARAM_REMOVE_TMP_FILES);

    // easyslinsearch
    easylinsearchworkflow = combineList(createlinindex, linsearchworkflow);
    easylinsearchworkflow = combineList(easylinsearchworkflow, convertalignments);

    // easysearch
    easysearchworkflow = combineList(searchworkflow, convertalignments);
    easysearchworkflow = combineList(easysearchworkflow, summarizeresult);
    easysearchworkflow = combineList(easysearchworkflow, createdb);
    easysearchworkflow.push_back(&PARAM_GREEDY_BEST_HITS);

    // createindex workflow
    createindex = combineList(indexdb, extractorfs);
    createindex = combineList(createindex, translatenucs);
    createindex = combineList(createindex, splitsequence);
    createindex.push_back(&PARAM_STRAND);
    createindex.push_back(&PARAM_REMOVE_TMP_FILES);

    // createindex workflow
    createlinindex = combineList(kmerindexdb, extractorfs);
    createlinindex = combineList(createlinindex, translatenucs);
    createlinindex.push_back(&PARAM_REMOVE_TMP_FILES);

    // linclust workflow
    linclustworkflow = combineList(clust, align);
    linclustworkflow = combineList(linclustworkflow, kmermatcher);
    linclustworkflow = combineList(linclustworkflow, rescorediagonal);
    linclustworkflow.push_back(&PARAM_REMOVE_TMP_FILES);
    linclustworkflow.push_back(&PARAM_REUSELATEST);
    linclustworkflow.push_back(&PARAM_RUNNER);

    // easylinclustworkflow
    easylinclustworkflow = combineList(linclustworkflow, createdb);

    // clustering workflow
    clusterworkflow = combineList(prefilter, align);
    clusterworkflow = combineList(clusterworkflow, rescorediagonal);
    clusterworkflow = combineList(clusterworkflow, clust);
    clusterworkflow.push_back(&PARAM_CASCADED);
    clusterworkflow.push_back(&PARAM_CLUSTER_STEPS);
    clusterworkflow.push_back(&PARAM_REMOVE_TMP_FILES);
    clusterworkflow.push_back(&PARAM_REUSELATEST);
    clusterworkflow.push_back(&PARAM_RUNNER);
    clusterworkflow = combineList(clusterworkflow, linclustworkflow);

    // easyclusterworkflow
    easyclusterworkflow = combineList(clusterworkflow, createdb);

    // taxonomy
    taxonomy = combineList(searchworkflow, lca);
    taxonomy.push_back(&PARAM_LCA_MODE);
    taxonomy.push_back(&PARAM_TAX_OUTPUT_MODE);
    taxonomy.push_back(&PARAM_USESEQID);

    // easy taxonomy
    easytaxonomy = combineList(taxonomy, addtaxonomy);
    easytaxonomy = combineList(taxonomy, createtsv);

    // multi hit db
    multihitdb = combineList(createdb, extractorfs);
    multihitdb = combineList(multihitdb, extractorfs);
    multihitdb = combineList(multihitdb, translatenucs);
    multihitdb = combineList(multihitdb, result2stats);

    // multi hit search
    multihitsearch = combineList(searchworkflow, besthitbyset);

    clusterUpdateSearch = removeParameter(searchworkflow, PARAM_MAX_SEQS);
    clusterUpdateClust = removeParameter(clusterworkflow, PARAM_MAX_SEQS);
    clusterUpdate = combineList(clusterUpdateSearch, clusterUpdateClust);
    clusterUpdate.push_back(&PARAM_REUSELATEST);
    clusterUpdate.push_back(&PARAM_USESEQID);
    clusterUpdate.push_back(&PARAM_RECOVER_DELETED);

    mapworkflow = combineList(prefilter, rescorediagonal);
    mapworkflow = combineList(mapworkflow, extractorfs);
    mapworkflow = combineList(mapworkflow, translatenucs);
    mapworkflow.push_back(&PARAM_START_SENS);
    mapworkflow.push_back(&PARAM_SENS_STEPS);
    mapworkflow.push_back(&PARAM_RUNNER);
    mapworkflow.push_back(&PARAM_REUSELATEST);
    mapworkflow.push_back(&PARAM_REMOVE_TMP_FILES);

    enrichworkflow = combineList(searchworkflow, prefilter);
    enrichworkflow = combineList(enrichworkflow, subtractdbs);
    enrichworkflow = combineList(enrichworkflow, align);
    enrichworkflow = combineList(enrichworkflow, expandaln);
    enrichworkflow = combineList(enrichworkflow, result2profile);

    //checkSaneEnvironment();
    setDefaults();
}


void Parameters::printUsageMessage(const Command& command,
                                   const unsigned int outputFlag){
    const std::vector<MMseqsParameter*>& parameters = *command.params;
    bool printWholeHelpText = (outputFlag == 0xFFFFFFFF);
    std::ostringstream ss;
    ss << "Usage: " << binary_name << " " << command.cmd << " " << command.usage << (parameters.size() > 0 ? " [options]" : "") << "\n\n";
//    ss << (command.longDescription != NULL ? command.longDescription : command.shortDescription) << "\n\n";
    const char * longDesc = ( command.longDescription != NULL) ?  command.longDescription : command.shortDescription;
    const char * printDesc = (printWholeHelpText) ? longDesc : command.shortDescription;
    ss << printDesc << "\n";
    if(printWholeHelpText) {
        ss <<" By " << command.author << "\n";
    }
    ss << "\nOptions: ";

    struct {
        const char* title;
        int category;
    } categories[] = {
            {"Prefilter",MMseqsParameter::COMMAND_PREFILTER},
            {"Align",    MMseqsParameter::COMMAND_ALIGN},
            {"Clust",    MMseqsParameter::COMMAND_CLUST},
            {"Kmermatcher", MMseqsParameter::COMMAND_CLUSTLINEAR},
            {"Profile",  MMseqsParameter::COMMAND_PROFILE},
            {"Misc",     MMseqsParameter::COMMAND_MISC},
            {"Common",   MMseqsParameter::COMMAND_COMMON},
            {"Expert",   MMseqsParameter::COMMAND_EXPERT}
    };

    bool printExpert = (MMseqsParameter::COMMAND_EXPERT & outputFlag) ;
    size_t maxParamWidth = 0;
    for (size_t i = 0; i < ARRAY_SIZE(categories); ++i) {
        for (size_t j = 0; j < parameters.size(); j++) {
            const MMseqsParameter *par = parameters[j];
            bool isExpert = (par->category & MMseqsParameter::COMMAND_EXPERT);
            if (par->category & categories[i].category && (printExpert || isExpert == false)) {
                maxParamWidth = std::max(strlen(parameters[j]->name), maxParamWidth);
            }
        }
    }
    // space in front of options
    maxParamWidth += 6;
    std::map<int, bool> alreadyPrintMap;
    // header
    ss << std::setprecision(3) << std::fixed;
    bool printHeader = true;
    std::string paramString;
    paramString.reserve(100);
    for (size_t i = 0; i < ARRAY_SIZE(categories); ++i) {
        bool categoryFound = false;
        for (size_t j = 0; j < parameters.size(); j++) {
            const MMseqsParameter * par = parameters[j];
            bool isExpert = (par->category & MMseqsParameter::COMMAND_EXPERT);
            bool alreadyPrint = alreadyPrintMap[par->uniqid];
            if (par->category & categories[i].category && (printExpert || isExpert == false ) && alreadyPrint == false ) {
//                int others = (par.category ^ categories[i].category);
//                if(others & outputFlag  )
//                    continue;
                categoryFound = true;
                break;
            }
        }
        if (categoryFound) {
            paramString.clear();
            paramString.append("\n ").append(categories[i].title).append(":");
            ss << paramString << std::string(maxParamWidth < paramString.size()? 1 : maxParamWidth - paramString.size(), ' ');

            if(printHeader==true){
                //ss << " ";
                //ss << std::left << std::setw(10) << "default" << " ";
                //ss << std::fixed << "description [value range]";
                printHeader = false;
            }
            ss << std::endl;
            // body
            for (size_t j = 0; j < parameters.size(); j++) {
                paramString.clear();
                const MMseqsParameter * par = parameters[j];
                bool isExpert = (par->category & MMseqsParameter::COMMAND_EXPERT);
                bool alreadyPrint = alreadyPrintMap[par->uniqid];
                if (par->category & categories[i].category && (printExpert || isExpert == false) && alreadyPrint == false ) {
                    paramString.append(par->name);
                    std::string valueString;
                    if (par->type == typeid(int)) {
                        paramString.append(" INT");
                        valueString = SSTR(*(int *) par->value);
                    } else if (par->type == typeid(float)) {
<<<<<<< HEAD
                        ss << std::left << std::setw(10) << *((float *) par->value);
                    } else if (par->type == typeid(ByteParser)) {
                        ss << std::left << std::setw(10) << ByteParser::format(*((size_t *) par->value));
=======
                        paramString.append(" FLOAT");
                        valueString = SSTR(*(float *) par->value);
>>>>>>> 80c6a679
                    } else if (par->type == typeid(bool)) {
                        if (*(bool *)par->value == true) {
                            paramString.append(" 0");
                        }
                        valueString = "1, set to 0 to disable";
                    } else if (par->type == typeid(std::string)) {
                        paramString.append(" STR");
                        valueString = *((std::string *) par->value);
                    }
                    ss << "   " << paramString << std::string(maxParamWidth < paramString.size()? 1 : maxParamWidth - paramString.size(), ' ');

                    ss << " " << par->description;
                    if (!(par->type == typeid(bool) && !(*(bool *)par->value))) {
                        ss << " [" << valueString << "]";
                    }
                    ss << std::endl;
                    alreadyPrintMap[par->uniqid] = true;
                }
            }
        }
    }
    if (printExpert == false) {
        ss << "\n" << "An extended list of options can be obtained by calling '" << binary_name << " " << command.cmd << " -h'.\n";

    if(command.citations > 0) {
        //ss << "Please cite:\n";
        if(command.citations & CITATION_SERVER) {
            ss << " - Mirdita M, Steinegger M, Soding J: MMseqs2 desktop and local web server app for fast, interactive sequence searches. Bioinformatics, doi: 10.1093/bioinformatics/bty1057 (2019).\n";
        }
        if(command.citations & CITATION_PLASS) {
            ss << " - Steinegger M, Mirdita M, Soding J: Protein-level assembly increases protein sequence recovery from metagenomic samples manyfold. biorxiv, doi:10.1101/386110 (2018)\n";
        }
        if(command.citations & CITATION_LINCLUST) {
            ss << " - Steinegger M, Soding J: Clustering huge protein sequence sets in linear time. Nature Communications, doi:10.1038/s41467-018-04964-5 (2018)\n";
        }
        if(command.citations & CITATION_MMSEQS1) {
            ss << " - Hauser M, Steinegger M, Soding J: MMseqs software suite for fast and deep clustering and searching of large protein sequence sets. Bioinformatics, 32(9), 1323-1330 (2016). \n";
        }
        if(command.citations & CITATION_UNICLUST) {
            ss << " - Mirdita M, von den Driesch L, Galiez C, Martin M, Soding J, Steinegger M: Uniclust databases of clustered and deeply annotated protein sequences and alignments. Nucleic Acids Res (2017), D170-D176 (2016).\n";
        }
        if(command.citations & CITATION_MMSEQS2) {
            ss << " - Steinegger M, Soding J: MMseqs2 enables sensitive protein sequence searching for the analysis of massive data sets. Nature Biotechnology, doi:10.1038/nbt.3988 (2017)\n";
        }
    }
    }
    Debug(Debug::INFO) << ss.str();
}

int compileRegex(regex_t * regex, const char * regexText){
    int status = regcomp(regex, regexText, REG_EXTENDED | REG_NEWLINE);
    if (status != 0 ){
        Debug(Debug::ERROR) << "Error in regex " << regexText << "\n";
        EXIT(EXIT_FAILURE);
    }
    return 0;
}

bool parseBool(const std::string &p) {
    if (p == "true" || p == "TRUE" || p == "1") {
        return true;
    } else if (p == "false" || p == "FALSE" || p == "0") {
        return false;
    } else {
        Debug(Debug::ERROR) << "Invalid boolean string " << p << "\n";
        EXIT(EXIT_FAILURE);
    }
}

void Parameters::parseParameters(int argc, const char* pargv[],
                                 const Command& command,
                                 size_t requiredParameterCount,
                                 bool printPar,
                                 int parseFlags,
                                 int outputFlags) {
    filenames.clear();
    std::vector<MMseqsParameter*> & par = *command.params;
    size_t parametersFound = 0;
    for(int argIdx = 0; argIdx < argc; argIdx++ ){
        // it is a parameter if it starts with - or --
        const bool longParameter = (pargv[argIdx][0] == '-' && pargv[argIdx][1] == '-');
        if (longParameter || (pargv[argIdx][0] == '-')) {
            if ((parseFlags & PARSE_REST) && longParameter && pargv[argIdx][2] == '\0') {
                restArgv = pargv + argIdx + 1;
                restArgc = argc - (argIdx + 1);
                break;
            }
            std::string parameter(pargv[argIdx]);
            if (parameter.compare("-h") == 0 || parameter.compare("--help") == 0) {
                printUsageMessage(command, 0xFFFFFFFF);
                EXIT(EXIT_SUCCESS);
            }

            bool hasUnrecognizedParameter = true;
            for(size_t parIdx = 0; parIdx < par.size(); parIdx++){

                if(parameter.compare(par[parIdx]->name) == 0) {
                    if (typeid(bool) != par[parIdx]->type && argIdx + 1 == argc) {
                        printUsageMessage(command, outputFlags);
                        Debug(Debug::ERROR) << "Missing argument " << par[parIdx]->name << "\n";
                        EXIT(EXIT_FAILURE);
                    }

                    if (par[parIdx]->wasSet) {
                        printUsageMessage(command, outputFlags);
                        Debug(Debug::ERROR) << "Duplicate parameter " << par[parIdx]->name << "\n";
                        EXIT(EXIT_FAILURE);
                    }

                    if (typeid(int) == par[parIdx]->type) {
                        regex_t regex;
                        compileRegex(&regex, par[parIdx]->regex);
                        int nomatch = regexec(&regex, pargv[argIdx+1], 0, NULL, 0);
                        regfree(&regex);
                        // if no match found or two matches found (we want exactly one match)
                        if (nomatch){
                            printUsageMessage(command, outputFlags);
                            Debug(Debug::ERROR) << "Error in argument " << par[parIdx]->name << "\n";
                            EXIT(EXIT_FAILURE);
                        }else{
                            *((int *) par[parIdx]->value) = atoi(pargv[argIdx+1]);
                            par[parIdx]->wasSet = true;
                        }
                        argIdx++;
                    } else if (typeid(ByteParser) == par[parIdx]->type) {
                        regex_t regex;
                        compileRegex(&regex, par[parIdx]->regex);
                        int nomatch = regexec(&regex, pargv[argIdx+1], 0, NULL, 0);
                        regfree(&regex);

                        // if no match found or two matches found (we want exactly one match)
                        if (nomatch){
                            printUsageMessage(command, outputFlags);
                            Debug(Debug::ERROR) << "Error in argument " << par[parIdx]->name << "\n";
                            EXIT(EXIT_FAILURE);
                        } else {
                            size_t value = ByteParser::parse(pargv[argIdx+1]);
                            if (value == ByteParser::INVALID_SIZE) {
                                printUsageMessage(command, outputFlags);
                                Debug(Debug::ERROR) << "Error in argument " << par[parIdx]->name << "\n";
                                EXIT(EXIT_FAILURE);
                            } else {
                                *((size_t *) par[parIdx]->value) = value;
                                par[parIdx]->wasSet = true;
                            }
                        }
                        argIdx++;
                    } else if (typeid(float) == par[parIdx]->type) {
                        regex_t regex;
                        compileRegex(&regex, par[parIdx]->regex);
                        int nomatch = regexec(&regex, pargv[argIdx+1], 0, NULL, 0);
                        regfree(&regex);
                        if (nomatch){
                            printUsageMessage(command, outputFlags);
                            Debug(Debug::ERROR) << "Error in argument " << par[parIdx]->name << "\n";
                            EXIT(EXIT_FAILURE);
                        }else{
                            double input = strtod(pargv[argIdx+1], NULL);
                            *((float *) par[parIdx]->value) = static_cast<float>(input);
                            par[parIdx]->wasSet = true;
                        }
                        argIdx++;
                    } else if (typeid(std::string) == par[parIdx]->type) {
                        std::string val(pargv[argIdx+1]);
                        if(val.length() != 0){
                            std::string * currVal = ((std::string *)par[parIdx]->value);
                            currVal->assign( val );
                            par[parIdx]->wasSet = true;
                        }
                        argIdx++;
                    } else if (typeid(bool) == par[parIdx]->type) {
                        bool *value = (bool *) par[parIdx]->value;
                        if (argIdx + 1 == argc || pargv[argIdx+1][0] == '-') {
                            *value = !*value;
                        } else {
                            *value = parseBool(pargv[argIdx+1]);
                            argIdx++;
                        }
                        par[parIdx]->wasSet = true;
                    } else {
                        Debug(Debug::ERROR) << "Wrong parameter type in parseParameters. Please inform the developers\n";
                        EXIT(EXIT_FAILURE);
                    }

                    hasUnrecognizedParameter = false;
                    continue;
                }
            }

            if (hasUnrecognizedParameter) {
                printUsageMessage(command, 0xFFFFFFFF);
                Debug(Debug::INFO) << "Unrecognized parameter " << parameter << "\n";

                // Suggest some parameter that the user might have meant
                std::vector<MMseqsParameter *>::const_iterator index = par.end();
                int maxDistance = 0;
                for (std::vector<MMseqsParameter *>::const_iterator it = par.begin(); it != par.end(); ++it) {
                    int distance = DistanceCalculator::localLevenshteinDistance(parameter, (*it)->name);
                    if(distance > maxDistance) {
                        maxDistance = distance;
                        index = it;
                    }
                }

                if(index != par.end()) {
                    Debug(Debug::WARNING) << "Did you mean \"" << (*index)->name << "\"?\n";
                }

                EXIT(EXIT_FAILURE);
            }

            parametersFound++;
        } else {
            // parameter is actually a filename
#ifdef __CYGWIN__
            // normalize windows paths to cygwin unix paths
            const char *path = pargv[argIdx];
            ssize_t size = cygwin_conv_path(CCP_WIN_A_TO_POSIX | CCP_RELATIVE, path, NULL, 0);
            if (size < 0) {
                Debug(Debug::ERROR) << "Could not convert cygwin path!\n";
                EXIT(EXIT_FAILURE);
            } else {
                char *posix = new char[size];
                if (cygwin_conv_path(CCP_WIN_A_TO_POSIX | CCP_RELATIVE, path, posix, size)) {
                    Debug(Debug::ERROR) << "Could not convert cygwin path!\n";
                    EXIT(EXIT_FAILURE);
                }
                filenames.emplace_back(posix);
                delete posix;
            }
#else
            filenames.emplace_back(pargv[argIdx]);
#endif
        }
    }

    if (MMseqsMPI::isMaster()) {
        Debug::setDebugLevel(verbosity);
    }

#ifdef OPENMP
    omp_set_num_threads(threads);
#endif
#ifndef OPENMP
    threads = 1;
#endif


    const size_t MAX_DB_PARAMETER = 6;

    if (requiredParameterCount > MAX_DB_PARAMETER) {
        Debug(Debug::ERROR) << "Use argv if you need more than " << MAX_DB_PARAMETER << " db parameters" << "\n";
        EXIT(EXIT_FAILURE);
    }

    if (filenames.size() < requiredParameterCount){
        printUsageMessage(command, outputFlags);
        Debug(Debug::ERROR) << requiredParameterCount << " Database paths are required" << "\n";
        EXIT(EXIT_FAILURE);
    }

    switch (std::min(filenames.size(), MAX_DB_PARAMETER)) {
        case 6:
            db6 = filenames[5];
            db6Index = db6;
            db6Index.append(".index");
            db6dbtype = db6;
            db6dbtype.append(".dbtype");
            hdr6 = db6;
            hdr6.append("_h");
            hdr6Index = hdr6;
            hdr6Index.append(".index");
            // FALLTHROUGH
        case 5:
            db5 = filenames[4];
            db5Index = db5;
            db5Index.append(".index");
            db5dbtype = db5;
            db5dbtype.append(".dbtype");
            hdr5 = db5;
            hdr5.append("_h");
            hdr5Index = hdr5;
            hdr5Index.append(".index");
            // FALLTHROUGH
        case 4:
            db4 = filenames[3];
            db4Index = db4;
            db4Index.append(".index");
            db4dbtype = db4;
            db4dbtype.append(".dbtype");
            hdr4 = db4;
            hdr4.append("_h");
            hdr4Index = hdr4;
            hdr4Index.append(".index");
            // FALLTHROUGH
        case 3:
            db3 = filenames[2];
            db3Index = db3;
            db3Index.append(".index");
            db3dbtype = db3;
            db3dbtype.append(".dbtype");
            hdr3 = db3;
            hdr3.append("_h");
            hdr3Index = hdr3;
            hdr3Index.append(".index");
            // FALLTHROUGH
        case 2:
            db2 = filenames[1];
            db2Index = db2;
            db2Index.append(".index");
            db2dbtype = db2;
            db2dbtype.append(".dbtype");
            hdr2 = db2;
            hdr2.append("_h");
            hdr2Index = hdr2;
            hdr2Index.append(".index");
            // FALLTHROUGH
        case 1:
            db1 = filenames[0];
            db1Index = db1;
            db1Index.append(".index");
            db1dbtype = db1;
            db1dbtype.append(".dbtype");
            hdr1 = db1;
            hdr1.append("_h");
            hdr1Index = hdr1;
            hdr1Index.append(".index");
            break;
        default:
            // Do not abort execution if we expect a variable amount of parameters
            if (parseFlags & PARSE_VARIADIC)
                break;
            // FALLTHROUGH
        case 0:
            printUsageMessage(command, outputFlags);
            Debug(Debug::ERROR) << "Unrecognized parameters!" << "\n";
            printParameters(command.cmd, argc, pargv, par);
            EXIT(EXIT_FAILURE);
    }
    if(printPar == true) {
        printParameters(command.cmd, argc, pargv, par);
    }
}

void Parameters::printParameters(const std::string &module, int argc, const char* pargv[],
                                 const std::vector<MMseqsParameter*> &par){
    if (Debug::debugLevel < Debug::INFO) {
        return;
    }

    Debug(Debug::INFO) << module << " ";
    for (int i = 0; i < argc; i++) {
        Debug(Debug::INFO) << pargv[i] << " ";
    }
    Debug(Debug::INFO) << "\n\n";

    if (CommandCaller::getCallDepth() > 0) {
        return;
    }

    size_t maxWidth = 0;
    for(size_t i = 0; i < par.size(); i++) {
        maxWidth = std::max(strlen(par[i]->display), maxWidth);
    }

    std::stringstream ss;
    ss << std::boolalpha;

    ss << std::setw(maxWidth) << std::left  << "MMseqs Version:" << "\t" << version << "\n";


    for (size_t i = 0; i < par.size(); i++) {
        ss << std::setw(maxWidth) << std::left << par[i]->display << "\t";
        if(typeid(int) == par[i]->type ){
            ss << *((int *)par[i]->value);
        } else if(typeid(ByteParser) == par[i]->type ) {
            ss << ByteParser::format(*((size_t *)par[i]->value));
        } else if(typeid(float) == par[i]->type ) {
            ss << *((float *)par[i]->value);
        } else if(typeid(std::string) == par[i]->type ) {
            ss << *((std::string *) par[i]->value);
        } else if (typeid(bool) == par[i]->type) {
            ss << *((bool *)par[i]->value);
        }
        ss << "\n";
    }

    Debug(Debug::INFO) << ss.str() << "\n";
}

void Parameters::setDefaults() {
    restArgv = NULL;
    restArgc = 0;

    scoringMatrixFile = "blosum62.out";
    seedScoringMatrixFile = "VTML80.out";

    kmerSize =  0;
    kmerScore = INT_MAX;
    alphabetSize = 21;
    maxSeqLen = MAX_SEQ_LEN; // 2^16
    maxResListLen = 300;
    sensitivity = 4;
    split = AUTO_SPLIT_DETECTION;
    splitMode = DETECT_BEST_DB_SPLIT;
    splitMemoryLimit = 0;
    diskSpaceLimit = 0;
    splitAA = false;
    spacedKmerPattern = "";
    localTmp = "";

    // search workflow
    numIterations = 1;
    startSens = 4;
    sensSteps = 1;
    sliceSearch = false;
    strand = 1;

    greedyBestHits = false;

    threads = 1;
    compressed = WRITER_ASCII_MODE;
#ifdef OPENMP
    char * threadEnv = getenv("MMSEQS_NUM_THREADS");
    if (threadEnv != NULL) {
        threads = (int) Util::fast_atoi<unsigned int>(threadEnv);
    } else {
        #ifdef _SC_NPROCESSORS_ONLN
            threads = sysconf(_SC_NPROCESSORS_ONLN);
        #endif
        if(threads <= 1){
            threads = Util::omp_thread_count();
        }
    }

#endif
    compBiasCorrection = 1;
    diagonalScoring = 1;
    exactKmerMatching = 0;
    maskMode = 1;
    maskLowerCaseMode = 0;
    minDiagScoreThr = 15;
    spacedKmer = true;
    includeIdentity = false;
    alignmentMode = ALIGNMENT_MODE_FAST_AUTO;
    evalThr = 0.001;
    covThr = 0.0;
    covMode = COV_MODE_BIDIRECTIONAL;
    seqIdMode = SEQ_ID_ALN_LEN;
    maxRejected = INT_MAX;
    maxAccept   = INT_MAX;
    seqIdThr = 0.0;
    alnLenThr = 0;
    altAlignment = 0;
    gapOpen = 11;
    gapExtend = 1;
    addBacktrace = false;
    realign = false;
    clusteringMode = SET_COVER;
    cascaded = true;
    clusterSteps = 3;
    preloadMode = 0;
    scoreBias = 0.0;

    // affinity clustering
    maxIteration=1000;
    similarityScoreType=APC_SEQID;

    // workflow
    const char *runnerEnv = getenv("RUNNER");
    if (runnerEnv != NULL) {
        runner = runnerEnv;
    } else {
        runner = "";
    }
    reuseLatest = false;
    // Clustering workflow
    removeTmpFiles = false;

    // convertprofiledb
    profileMode = PROFILE_MODE_HMM;

    // indexdb
    checkCompatible = false;
    searchType = SEARCH_TYPE_AUTO;

    // createdb
    splitSeqByLen = true;
    shuffleDatabase = true;

    // format alignment
    formatAlignmentMode = FORMAT_ALIGNMENT_BLAST_TAB;
    outfmt = "query,target,pident,alnlen,mismatch,gapopen,qstart,qend,tstart,tend,evalue,bits";
    dbOut = false;

    // rescore diagonal
    globalAlignment = false;

    // result2msa
    allowDeletion = false;
    addInternalId = false;
    compressMSA = false;
    summarizeHeader = false;
    summaryPrefix = "cl";
    compressMSA = false;
    omitConsensus = false;
    skipQuery = false;

    // convertmsa
    identifierField = 1;

    // msa2profile
    matchMode = 0;
    matchRatio = 0.5;

    // result2profile
    evalProfile = evalThr;
    maskProfile = 1;
    filterMsa = 1;
    filterMaxSeqId = 0.9;
    qid = 0.0;           // default for minimum sequence identity with query
    qsc = -20.0f;        // default for minimum score per column with query
    covMSAThr = 0.0;           // default for minimum coverage threshold
    Ndiff = 1000;        // pick Ndiff most different sequences from alignment
    wg = false;
    pca = 1.0;
    pcb = 1.5;

    // sequence2profile
    neff = 1.0;
    tau = 0.9;

    // logging
    verbosity = Debug::INFO;

    //extractorfs
    orfMinLength = 30;
    orfMaxLength = 32734;
    orfMaxGaps = INT_MAX;
    contigStartMode = 2;
    contigEndMode = 2;
    orfStartMode = 1;
    forwardFrames = "1,2,3";
    reverseFrames = "1,2,3";
    useAllTableStarts = false;

    // createdb
    identifierOffset = 0;
    dbType = 0;

    // split sequence
    sequenceOverlap = 0;

    // convert2fasta
    useHeaderFile = false;

    // result2flat
    useHeader = false;

    // translate nucleotide
    addOrfStop = false;
    translationTable = 1;

    // createseqfiledb
    minSequences = 1;
    maxSequences = INT_MAX;
    hhFormat = false;

    // rescorediagonal
    rescoreMode = Parameters::RESCORE_MODE_HAMMING;
    filterHits = false;
    sortResults = false;

    // filterDb
    filterColumn = 1;
    columnToTake = -1;
    filterColumnRegex = "^.*$";
    positiveFilter = true;
    filteringFile = "";
    filterExpression = "";
    trimToOneColumn = false;
    extractLines = 0;
    compOperator = "";
    compValue = 0;
    sortEntries = 0;
    beatsFirst = false;


    //besthitperset
    simpleBestHit = true; 
    alpha = 1;
    shortOutput = false;

    // concatdbs
    preserveKeysB = false;
    takeLargerEntry = false;

    // diff
    useSequenceId = false;

    // prefixid
    prefix = "";
    tsvOut = false;

    // offsetalignment
    chainAlignment = 0;
    mergeQuery = 1;

    // tsv2db
    outputDbType = Parameters::DBTYPE_GENERIC_DB;

    // mergedbs
    mergePrefixes = "";

    // summarizetabs
    overlap = 0.0f;
    msaType = 2;

    // summarize header
    headerType = Parameters::HEADER_TYPE_UNICLUST;

    // extractalignedregion
    extractMode = EXTRACT_TARGET;

    // convertkb
    kbColumns = "";

    // linearcluster
    kmersPerSequence = 21;
    includeOnlyExtendable = false;
    skipNRepeatKmer = 0;
    hashShift = 5;
    pickNbest = 1;
    adjustKmerLength = false;
    // result2stats
    stat = "";

    // createtsv
    firstSeqRepr = false;
    fullHeader = false;
    idxSeqSrc = 0;
    targetTsvColumn = 1;

    // filtertaxdb
    taxonList = "";
    invertSelection = false;

    // view
    idList = "";
    idxEntryType = 0;
    // lca
    lcaRanks = "";
    showTaxLineage = false;
    // bin for all unclassified sequences
    // https://www.ncbi.nlm.nih.gov/Taxonomy/Browser/wwwtax.cgi?id=12908
    // other sequences (plasmids, etc)
    // https://www.ncbi.nlm.nih.gov/Taxonomy/Browser/wwwtax.cgi?id=28384
    blacklist = "12908,28384";

    // expandaln
    expansionMode = 1;

    // taxonomy
    taxonomySearchMode = Parameters::TAXONOMY_TOP_HIT;
    taxonomyOutpuMode = Parameters::TAXONOMY_OUTPUT_LCA;
}

std::vector<MMseqsParameter*> Parameters::combineList(const std::vector<MMseqsParameter*> &par1,
                                                      const std::vector<MMseqsParameter*> &par2) {
    std::vector<MMseqsParameter*> retVec;
    std::vector< std::vector<MMseqsParameter*>> tmp;
    tmp.push_back(par1);
    tmp.push_back(par2);
    for (size_t z = 0; z < tmp.size(); z++) {
        std::vector<MMseqsParameter*> &currPar = tmp[z];
        for (size_t i = 0; i < currPar.size(); i++) {
            bool addPar = true;
            for (size_t j = 0; j < retVec.size(); j++) {
                if (currPar[i]->uniqid == retVec[j]->uniqid){
                    addPar = false;
                }
            }
            if (addPar == true) {
                retVec.emplace_back(currPar[i]);
            }
        }
    }
    return retVec;
}

size_t Parameters::hashParameter(const std::vector<std::string> &filenames, const std::vector<MMseqsParameter*> &par){
    std::string hashString;
    hashString.reserve(1024);
    for (size_t i = 0; i < filenames.size(); ++i){
        hashString.append(filenames[i]);
        hashString.append(" ");
    }
    hashString.append(createParameterString(par));
    hashString.append(version);
    for (int i = 0; i < restArgc; ++i) {
        hashString.append(restArgv[i]);
    }
    return Util::hash(hashString.c_str(), hashString.size());
}

std::string Parameters::createParameterString(const std::vector<MMseqsParameter*> &par, bool wasSet) {
    std::ostringstream ss;
    for (size_t i = 0; i < par.size(); ++i) {
        // Never pass the MPI parameters along, they are passed by the environment
        if (par[i]->uniqid == PARAM_RUNNER_ID) {
            continue;
        }
        if(wasSet == true){
            if(par[i]->wasSet==false){
                continue;
            }
        }

        if (typeid(int) == par[i]->type){
            ss << par[i]->name << " ";
            ss << *((int *)par[i]->value) << " ";
        } else if (typeid(ByteParser) == par[i]->type) {
            ss << par[i]->name << " ";
            ss << *((size_t *)par[i]->value) << " ";
        } else if (typeid(float) == par[i]->type){
            ss << par[i]->name << " ";
            ss << *((float *)par[i]->value) << " ";
        } else if (typeid(std::string) == par[i]->type){
            if (*((std::string *) par[i]->value) != "") {
                ss << par[i]->name << " ";
                ss << *((std::string *) par[i]->value) << " ";
            }
        } else if (typeid(bool) == par[i]->type){
            bool val = *((bool *)(par[i]->value));
            if (val == true){
                ss << par[i]->name << " 1 ";
            } else {
                ss << par[i]->name << " 0 ";
            }
        } else {
            Debug(Debug::ERROR) << "Wrong parameter type. Please inform the developers!\n";
            EXIT(EXIT_FAILURE);
        }
    }

    return ss.str();
}

std::vector<MMseqsParameter*> Parameters::removeParameter(const std::vector<MMseqsParameter*> &par, const MMseqsParameter &x){
    std::vector<MMseqsParameter*> newParamList;
    for (size_t i =0; i < par.size(); i++) {
        MMseqsParameter* p = par[i];
        if (p->name != x.name)
            newParamList.push_back(p);
    }
    return newParamList;
}

void Parameters::overrideParameterDescription(Command &command, const int uid,
                                              const char *description, const char *regex, const int category) {
    for (size_t i = 0; i < command.params->size(); i++) {
        MMseqsParameter *p = command.params->at(i);
        if (p->uniqid == uid) {
            if (description != NULL) {
                p->description = description;
            }
            if (regex != NULL) {
                p->regex = regex;
            }
            if (category != 0) {
                p->category = category;
            }
            break;
        }
    }

}

std::vector<int> Parameters::getOutputFormat(const std::string &outformat, bool &needSequences, bool &needBacktrace, bool &needFullHeaders) {
    std::vector<std::string> outformatSplit = Util::split(outformat, ",");
    std::vector<int> formatCodes;
    int code = 0;
    for (size_t i = 0; i < outformatSplit.size(); ++i) {
        if(outformatSplit[i].compare("query") == 0){ code = Parameters::OUTFMT_QUERY;}
        else if (outformatSplit[i].compare("target") == 0){ code = Parameters::OUTFMT_TARGET;}
        else if (outformatSplit[i].compare("evalue") == 0){ code = Parameters::OUTFMT_EVALUE;}
        else if (outformatSplit[i].compare("gapopen") == 0){ code = Parameters::OUTFMT_GAPOPEN;}
        else if (outformatSplit[i].compare("pident") == 0){ code = Parameters::OUTFMT_PIDENT;}
        else if (outformatSplit[i].compare("nident") == 0){ code = Parameters::OUTFMT_NIDENT;}
        else if (outformatSplit[i].compare("qstart") == 0){ code = Parameters::OUTFMT_QSTART;}
        else if (outformatSplit[i].compare("qend") == 0){ code = Parameters::OUTFMT_QEND;}
        else if (outformatSplit[i].compare("qlen") == 0){ code = Parameters::OUTFMT_QLEN;}
        else if (outformatSplit[i].compare("tstart") == 0){ code = Parameters::OUTFMT_TSTART;}
        else if (outformatSplit[i].compare("tend") == 0){ code = Parameters::OUTFMT_TEND;}
        else if (outformatSplit[i].compare("tlen") == 0){ code = Parameters::OUTFMT_TLEN;}
        else if (outformatSplit[i].compare("alnlen") == 0){ code = Parameters::OUTFMT_ALNLEN;}
        else if (outformatSplit[i].compare("raw") == 0){ needSequences = true; code = Parameters::OUTFMT_RAW;}
        else if (outformatSplit[i].compare("bits") == 0){ code = Parameters::OUTFMT_BITS;}
        else if (outformatSplit[i].compare("cigar") == 0){ needBacktrace = true; code = Parameters::OUTFMT_CIGAR;}
        else if (outformatSplit[i].compare("qseq") == 0){ needSequences = true; code = Parameters::OUTFMT_QSEQ;}
        else if (outformatSplit[i].compare("tseq") == 0){ needSequences = true; code = Parameters::OUTFMT_TSEQ;}
        else if (outformatSplit[i].compare("qheader") == 0){ needFullHeaders = true; code = Parameters::OUTFMT_QHEADER;}
        else if (outformatSplit[i].compare("theader") == 0){ needFullHeaders = true; code = Parameters::OUTFMT_THEADER;}
        else if (outformatSplit[i].compare("qaln") == 0){ needBacktrace = true; needSequences = true; code = Parameters::OUTFMT_QALN;}
        else if (outformatSplit[i].compare("taln") == 0){ needBacktrace = true; needSequences = true; code = Parameters::OUTFMT_TALN;}
        else if (outformatSplit[i].compare("qframe") == 0){ code = Parameters::OUTFMT_QFRAME;}
        else if (outformatSplit[i].compare("tframe") == 0){ code = Parameters::OUTFMT_TFRAME;}
        else if (outformatSplit[i].compare("mismatch") == 0){ code = Parameters::OUTFMT_MISMATCH;}
        else if (outformatSplit[i].compare("qcov") == 0){ code = Parameters::OUTFMT_QCOV;}
        else if (outformatSplit[i].compare("tcov") == 0){ code = Parameters::OUTFMT_TCOV;}
        else if (outformatSplit[i].compare("empty") == 0){ code = Parameters::OUTFMT_EMPTY;}
        else {
            Debug(Debug::ERROR) << "Format code " << outformatSplit[i] << " does not exist.";
            EXIT(EXIT_FAILURE);
        }
        formatCodes.push_back(code);
    }
    return formatCodes;
}
<|MERGE_RESOLUTION|>--- conflicted
+++ resolved
@@ -1126,14 +1126,11 @@
                         paramString.append(" INT");
                         valueString = SSTR(*(int *) par->value);
                     } else if (par->type == typeid(float)) {
-<<<<<<< HEAD
-                        ss << std::left << std::setw(10) << *((float *) par->value);
-                    } else if (par->type == typeid(ByteParser)) {
-                        ss << std::left << std::setw(10) << ByteParser::format(*((size_t *) par->value));
-=======
                         paramString.append(" FLOAT");
                         valueString = SSTR(*(float *) par->value);
->>>>>>> 80c6a679
+                    } else if (par->type == typeid(ByteParser)) {
+                        paramString.append(" BYTE");
+                        valueString = ByteParser::format(*((size_t *) par->value));
                     } else if (par->type == typeid(bool)) {
                         if (*(bool *)par->value == true) {
                             paramString.append(" 0");
