--- conflicted
+++ resolved
@@ -16,15 +16,16 @@
 #endif
 
 Parameters::Parameters():
-        PARAM_S(PARAM_S_ID,"-s", "Sensitivity","sensitivity: 1.0 faster; 4.0 fast; 6.1 default; 7.5 sensitive [1.0,7.5]", typeid(float), (void *) &sensitivity, "^[0-9]*(\\.[0-9]+)?$", MMseqsParameter::COMMAND_PREFILTER),
-        PARAM_K(PARAM_K_ID,"-k", "K-mer size", "k-mer size in the range [6,7] (0: set automatically to optimum)",typeid(int),  (void *) &kmerSize, "^[0-9]{1}[0-9]*$", MMseqsParameter::COMMAND_PREFILTER|MMseqsParameter::COMMAND_CLUSTLINEAR),
-        PARAM_THREADS(PARAM_THREADS_ID,"--threads", "Threads", "number of cores used for the computation (uses all cores by default)",typeid(int), (void *) &threads, "^[1-9]{1}[0-9]*$", MMseqsParameter::COMMAND_COMMON),
-        PARAM_ALPH_SIZE(PARAM_ALPH_SIZE_ID,"--alph-size", "Alphabet size", "alphabet size [2,21]",typeid(int),(void *) &alphabetSize, "^[1-9]{1}[0-9]*$", MMseqsParameter::COMMAND_PREFILTER|MMseqsParameter::COMMAND_CLUSTLINEAR),
-        PARAM_MAX_SEQ_LEN(PARAM_MAX_SEQ_LEN_ID,"--max-seq-len","Max. sequence length", "Maximum sequence length [1,32768]",typeid(int), (void *) &maxSeqLen, "^[1-9]{1}[0-9]*$", MMseqsParameter::COMMAND_COMMON),
-        PARAM_PROFILE(PARAM_PROFILE_ID,"--profile", "Profile", "prefilter with query profiles (query DB must be a profile DB)",typeid(bool),(void *) &profile, "", MMseqsParameter::COMMAND_PREFILTER|MMseqsParameter::COMMAND_ALIGN|MMseqsParameter::COMMAND_PROFILE),
+PARAM_S(PARAM_S_ID,"-s", "Sensitivity","sensitivity: 1.0 faster; 4.0 fast; 6.1 default; 7.5 sensitive [1.0,7.5]", typeid(float), (void *) &sensitivity, "^[0-9]*(\\.[0-9]+)?$", MMseqsParameter::COMMAND_PREFILTER),
+PARAM_K(PARAM_K_ID,"-k", "K-mer size", "k-mer size in the range [6,7] (0: set automatically to optimum)",typeid(int),  (void *) &kmerSize, "^[0-9]{1}[0-9]*$", MMseqsParameter::COMMAND_PREFILTER|MMseqsParameter::COMMAND_CLUSTLINEAR),
+PARAM_THREADS(PARAM_THREADS_ID,"--threads", "Threads", "number of cores used for the computation (uses all cores by default)",typeid(int), (void *) &threads, "^[1-9]{1}[0-9]*$", MMseqsParameter::COMMAND_COMMON),
+PARAM_ALPH_SIZE(PARAM_ALPH_SIZE_ID,"--alph-size", "Alphabet size", "alphabet size [2,21]",typeid(int),(void *) &alphabetSize, "^[1-9]{1}[0-9]*$", MMseqsParameter::COMMAND_PREFILTER|MMseqsParameter::COMMAND_CLUSTLINEAR),
+PARAM_MAX_SEQ_LEN(PARAM_MAX_SEQ_LEN_ID,"--max-seq-len","Max. sequence length", "Maximum sequence length [1,32768]",typeid(int), (void *) &maxSeqLen, "^[1-9]{1}[0-9]*$", MMseqsParameter::COMMAND_COMMON),
+PARAM_PROFILE(PARAM_PROFILE_ID,"--profile", "Profile", "prefilter with query profiles (query DB must be a profile DB)",typeid(bool),(void *) &profile, "", MMseqsParameter::COMMAND_PREFILTER|MMseqsParameter::COMMAND_ALIGN|MMseqsParameter::COMMAND_PROFILE),
 //PARAM_NUCL(PARAM_NUCL_ID,"--nucl", "Nucleotide","Nucleotide sequences input",typeid(bool),(void *) &nucl , ""),
-<<<<<<< HEAD
 PARAM_DIAGONAL_SCORING(PARAM_DIAGONAL_SCORING_ID,"--diag-score", "Diagonal Scoring", "use diagonal score for sorting the prefilter results [0,1]", typeid(int),(void *) &diagonalScoring, "^[0-1]{1}$", MMseqsParameter::COMMAND_PREFILTER),
+PARAM_MASK_RESIDUES(PARAM_MASK_RESIDUES_ID,"--mask", "Mask Residues", "0: w/o low complexity masking 1: with low complexity masking", typeid(int),(void *) &maskResidues, "^[0-1]{1}", MMseqsParameter::COMMAND_PREFILTER),
+
 PARAM_MIN_DIAG_SCORE(PARAM_MIN_DIAG_SCORE_ID,"--min-ungapped-score", "Minimum Diagonal score", "accept only matches with ungapped alignment score above this threshold", typeid(int),(void *) &minDiagScoreThr, "^[0-9]{1}[0-9]*$", MMseqsParameter::COMMAND_PREFILTER),
 PARAM_K_SCORE(PARAM_K_SCORE_ID,"--k-score", "K-score", "k-mer threshold for generating similar-k-mer lists",typeid(int),(void *) &kmerScore,  "^[1-9]{1}[0-9]*$", MMseqsParameter::COMMAND_PREFILTER),
 PARAM_MAX_SEQS(PARAM_MAX_SEQS_ID,"--max-seqs", "Max. results per query", "maximum result sequences per query (this parameter affects the sensitivity)",typeid(int),(void *) &maxResListLen, "^[1-9]{1}[0-9]*$", MMseqsParameter::COMMAND_COMMON),
@@ -40,139 +41,110 @@
 PARAM_INCLUDE_IDENTITY(PARAM_INCLUDE_IDENTITY_ID,"--add-self-matches", "Include identical Seq. Id.","artificially add alignments of queries with themselves (for clustering)",typeid(bool), (void *) &includeIdentity, "", MMseqsParameter::COMMAND_PREFILTER|MMseqsParameter::COMMAND_ALIGN),
 PARAM_RES_LIST_OFFSET(PARAM_RES_LIST_OFFSET_ID,"--offset-result", "Offset result","Offset result list",typeid(int), (void *) &resListOffset, "^[0-9]{1}[0-9]*$", MMseqsParameter::COMMAND_PREFILTER),
 PARAM_NO_PRELOAD(PARAM_NO_PRELOAD_ID, "--no-preload", "No preload", "Do not preload database", typeid(bool), (void*) &noPreload, "", MMseqsParameter::COMMAND_MISC),
-=======
-        PARAM_DIAGONAL_SCORING(PARAM_DIAGONAL_SCORING_ID,"--diag-score", "Diagonal Scoring", "use diagonal score for sorting the prefilter results [0,1]", typeid(int),(void *) &diagonalScoring, "^[0-1]{1}$", MMseqsParameter::COMMAND_PREFILTER),
-        PARAM_MASK_RESIDUES(PARAM_MASK_RESIDUES_ID,"--mask", "Mask Residues", "0: w/o low complexity masking 1: with low complexity masking", typeid(int),(void *) &maskResidues, "^[0-1]{1}", MMseqsParameter::COMMAND_PREFILTER),
-
-        PARAM_MIN_DIAG_SCORE(PARAM_MIN_DIAG_SCORE_ID,"--min-ungapped-score", "Minimum Diagonal score", "accept only matches with ungapped alignment score above this threshold", typeid(int),(void *) &minDiagScoreThr, "^[0-9]{1}[0-9]*$", MMseqsParameter::COMMAND_PREFILTER),
-        PARAM_K_SCORE(PARAM_K_SCORE_ID,"--k-score", "K-score", "k-mer threshold for generating similar-k-mer lists",typeid(int),(void *) &kmerScore,  "^[1-9]{1}[0-9]*$", MMseqsParameter::COMMAND_PREFILTER),
-        PARAM_MAX_SEQS(PARAM_MAX_SEQS_ID,"--max-seqs", "Max. results per query", "maximum result sequences per query (this parameter affects the sensitivity)",typeid(int),(void *) &maxResListLen, "^[1-9]{1}[0-9]*$", MMseqsParameter::COMMAND_COMMON),
-        PARAM_SPLIT(PARAM_SPLIT_ID,"--split", "Split DB", "splits target set in n equally distributed chunks. In default the split is automatically set",typeid(int),(void *) &split,  "^[0-9]{1}[0-9]*$", MMseqsParameter::COMMAND_PREFILTER),
-        PARAM_SPLIT_MODE(PARAM_SPLIT_MODE_ID,"--split-mode", "Split mode", "0: split target db; 1: split query db;  2: auto, depending on main memory",typeid(int),(void *) &splitMode,  "^[0-2]{1}$", MMseqsParameter::COMMAND_PREFILTER),
-        PARAM_SPLIT_AMINOACID(PARAM_SPLIT_AMINOACID_ID,"--split-aa", "Split by amino acid","Try to find the best split for the target database by amino acid count instead",typeid(bool), (void *) &splitAA, "$"),
-        PARAM_SUB_MAT(PARAM_SUB_MAT_ID,"--sub-mat", "Sub Matrix", "amino acid substitution matrix file",typeid(std::string),(void *) &scoringMatrixFile, "", MMseqsParameter::COMMAND_COMMON),
-        PARAM_NO_COMP_BIAS_CORR(PARAM_NO_COMP_BIAS_CORR_ID,"--comp-bias-corr", "Compositional bias","correct for locally biased amino acid composition [0,1]",typeid(int), (void *) &compBiasCorrection, "^[0-1]{1}$", MMseqsParameter::COMMAND_PREFILTER|MMseqsParameter::COMMAND_ALIGN|MMseqsParameter::COMMAND_PROFILE),
-        PARAM_SPACED_KMER_MODE(PARAM_SPACED_KMER_MODE_ID,"--spaced-kmer-mode", "Spaced Kmer", "0: use consecutive positions a k-mers; 1: use spaced k-mers",typeid(int), (void *) &spacedKmer,  "^[0-1]{1}", MMseqsParameter::COMMAND_PREFILTER),
-        PARAM_REMOVE_TMP_FILES(PARAM_REMOVE_TMP_FILES_ID, "--remove-tmp-files", "Remove Temporary Files" , "Delete temporary files", typeid(bool), (void *) &removeTmpFiles, ""),
-        PARAM_CLUSTER_FRAGMENTS(PARAM_CLUSTER_FRAGMENTS_ID, "--cluster-fragments", "Cluster fragments" , "Cluster sequence fragments with target coverage > 0.95 and sequence identity > 0.9", typeid(bool), (void *) &clusterFragments, ""),
-
-        PARAM_INCLUDE_IDENTITY(PARAM_INCLUDE_IDENTITY_ID,"--add-self-matches", "Include identical Seq. Id.","artificially add alignments of queries with themselves (for clustering)",typeid(bool), (void *) &includeIdentity, "", MMseqsParameter::COMMAND_PREFILTER|MMseqsParameter::COMMAND_ALIGN),
-        PARAM_RES_LIST_OFFSET(PARAM_RES_LIST_OFFSET_ID,"--offset-result", "Offset result","Offset result list",typeid(int), (void *) &resListOffset, "^[0-9]{1}[0-9]*$", MMseqsParameter::COMMAND_PREFILTER),
->>>>>>> 883f137c
 // alignment
-        PARAM_ALIGNMENT_MODE(PARAM_ALIGNMENT_MODE_ID,"--alignment-mode", "Alignment mode", "What to compute: 0: automatic; 1: score+end_pos; 2:+start_pos+cov; 3: +seq.id",typeid(int), (void *) &alignmentMode, "^[0-4]{1}$", MMseqsParameter::COMMAND_ALIGN),
-        PARAM_E(PARAM_E_ID,"-e", "E-value threshold", "list matches below this E-value [0.0, inf]",typeid(float), (void *) &evalThr, "^([-+]?[0-9]*\\.?[0-9]+([eE][-+]?[0-9]+)?)|[0-9]*(\\.[0-9]+)?$", MMseqsParameter::COMMAND_ALIGN),
-        PARAM_C(PARAM_C_ID,"-c", "Coverage threshold", "list matches above this fraction of aligned (covered) query and target residues",typeid(float), (void *) &covThr, "^0(\\.[0-9]+)?|1\\.0$", MMseqsParameter::COMMAND_ALIGN| MMseqsParameter::COMMAND_CLUSTLINEAR),
-        PARAM_TARGET_COV(PARAM_TARGET_COV_ID,"--target-cov", "Target Coverage threshold", "list matches above this fraction of aligned (covered) target residues",typeid(float), (void *) &targetCovThr, "^0(\\.[0-9]+)?|1\\.0$", MMseqsParameter::COMMAND_ALIGN),
-        PARAM_MAX_REJECTED(PARAM_MAX_REJECTED_ID,"--max-rejected", "Max Reject", "maximum rejected alignments before alignment calculation for a query is aborted",typeid(int),(void *) &maxRejected, "^[1-9]{1}[0-9]*$", MMseqsParameter::COMMAND_ALIGN),
-        PARAM_MAX_ACCEPT(PARAM_MAX_ACCEPT_ID,"--max-accept", "Max Accept", "maximum accepted alignments before alignment calculation for a query is stopped",typeid(int),(void *) &maxAccept, "^[1-9]{1}[0-9]*$", MMseqsParameter::COMMAND_ALIGN),
-        PARAM_ADD_BACKTRACE(PARAM_ADD_BACKTRACE_ID, "-a", "Add backtrace", "add backtrace string (convert to alignments with mmseqs convertalis utility)", typeid(bool), (void *) &addBacktrace, "", MMseqsParameter::COMMAND_ALIGN),
-        PARAM_REALIGN(PARAM_REALIGN_ID, "--realign", "Realign hit", "compute more conservative, shorter alignments (scores and E-values not changed)", typeid(bool), (void *) &realign, "", MMseqsParameter::COMMAND_ALIGN),
-        PARAM_MIN_SEQ_ID(PARAM_MIN_SEQ_ID_ID,"--min-seq-id", "Seq. Id Threshold","list matches above this sequence identity (for clustering) [0.0,1.0]",typeid(float), (void *) &seqIdThr, "[0-9]*(\\.[0-9]+)?$", MMseqsParameter::COMMAND_ALIGN),
+PARAM_ALIGNMENT_MODE(PARAM_ALIGNMENT_MODE_ID,"--alignment-mode", "Alignment mode", "What to compute: 0: automatic; 1: score+end_pos; 2:+start_pos+cov; 3: +seq.id",typeid(int), (void *) &alignmentMode, "^[0-4]{1}$", MMseqsParameter::COMMAND_ALIGN),
+PARAM_E(PARAM_E_ID,"-e", "E-value threshold", "list matches below this E-value [0.0, inf]",typeid(float), (void *) &evalThr, "^([-+]?[0-9]*\\.?[0-9]+([eE][-+]?[0-9]+)?)|[0-9]*(\\.[0-9]+)?$", MMseqsParameter::COMMAND_ALIGN),
+PARAM_C(PARAM_C_ID,"-c", "Coverage threshold", "list matches above this fraction of aligned (covered) query and target residues",typeid(float), (void *) &covThr, "^0(\\.[0-9]+)?|1\\.0$", MMseqsParameter::COMMAND_ALIGN| MMseqsParameter::COMMAND_CLUSTLINEAR),
+PARAM_TARGET_COV(PARAM_TARGET_COV_ID,"--target-cov", "Target Coverage threshold", "list matches above this fraction of aligned (covered) target residues",typeid(float), (void *) &targetCovThr, "^0(\\.[0-9]+)?|1\\.0$", MMseqsParameter::COMMAND_ALIGN),
+PARAM_MAX_REJECTED(PARAM_MAX_REJECTED_ID,"--max-rejected", "Max Reject", "maximum rejected alignments before alignment calculation for a query is aborted",typeid(int),(void *) &maxRejected, "^[1-9]{1}[0-9]*$", MMseqsParameter::COMMAND_ALIGN),
+PARAM_MAX_ACCEPT(PARAM_MAX_ACCEPT_ID,"--max-accept", "Max Accept", "maximum accepted alignments before alignment calculation for a query is stopped",typeid(int),(void *) &maxAccept, "^[1-9]{1}[0-9]*$", MMseqsParameter::COMMAND_ALIGN),
+PARAM_ADD_BACKTRACE(PARAM_ADD_BACKTRACE_ID, "-a", "Add backtrace", "add backtrace string (convert to alignments with mmseqs convertalis utility)", typeid(bool), (void *) &addBacktrace, "", MMseqsParameter::COMMAND_ALIGN),
+PARAM_REALIGN(PARAM_REALIGN_ID, "--realign", "Realign hit", "compute more conservative, shorter alignments (scores and E-values not changed)", typeid(bool), (void *) &realign, "", MMseqsParameter::COMMAND_ALIGN),
+PARAM_MIN_SEQ_ID(PARAM_MIN_SEQ_ID_ID,"--min-seq-id", "Seq. Id Threshold","list matches above this sequence identity (for clustering) [0.0,1.0]",typeid(float), (void *) &seqIdThr, "[0-9]*(\\.[0-9]+)?$", MMseqsParameter::COMMAND_ALIGN),
 
 // clustering
-        PARAM_CLUSTER_MODE(PARAM_CLUSTER_MODE_ID,"--cluster-mode", "Cluster mode", "0: Setcover, 1: connected component, 2: Greedy clustering by sequence length",typeid(int), (void *) &clusteringMode, "[0-2]{1}$", MMseqsParameter::COMMAND_CLUST),
-        PARAM_CASCADED(PARAM_CASCADED_ID,"--cascaded", "Cascaded clustering", "start the cascaded instead of simple clustering workflow",typeid(bool), (void *) &cascaded, "", MMseqsParameter::COMMAND_CLUST),
+PARAM_CLUSTER_MODE(PARAM_CLUSTER_MODE_ID,"--cluster-mode", "Cluster mode", "0: Setcover, 1: connected component, 2: Greedy clustering by sequence length",typeid(int), (void *) &clusteringMode, "[0-2]{1}$", MMseqsParameter::COMMAND_CLUST),
+PARAM_CASCADED(PARAM_CASCADED_ID,"--cascaded", "Cascaded clustering", "start the cascaded instead of simple clustering workflow",typeid(bool), (void *) &cascaded, "", MMseqsParameter::COMMAND_CLUST),
 //affinity clustering
-        PARAM_MAXITERATIONS(PARAM_MAXITERATIONS_ID,"--max-iterations", "Max depth connected component", "maximum depth of breadth first search in connected component",typeid(int), (void *) &maxIteration,  "^[1-9]{1}[0-9]*$", MMseqsParameter::COMMAND_CLUST),
-        PARAM_SIMILARITYSCORE(PARAM_SIMILARITYSCORE_ID,"--similarity-type", "Similarity type", "type of score used for clustering [1:2]. 1=alignment score. 2=sequence identity ",typeid(int),(void *) &similarityScoreType,  "^[1-2]{1}$", MMseqsParameter::COMMAND_CLUST),
+PARAM_MAXITERATIONS(PARAM_MAXITERATIONS_ID,"--max-iterations", "Max depth connected component", "maximum depth of breadth first search in connected component",typeid(int), (void *) &maxIteration,  "^[1-9]{1}[0-9]*$", MMseqsParameter::COMMAND_CLUST),
+PARAM_SIMILARITYSCORE(PARAM_SIMILARITYSCORE_ID,"--similarity-type", "Similarity type", "type of score used for clustering [1:2]. 1=alignment score. 2=sequence identity ",typeid(int),(void *) &similarityScoreType,  "^[1-2]{1}$", MMseqsParameter::COMMAND_CLUST),
 // logging
-        PARAM_V(PARAM_V_ID,"-v", "Verbosity","verbosity level: 0=nothing, 1: +errors, 2: +warnings, 3: +info",typeid(int), (void *) &verbosity, "^[0-3]{1}$", MMseqsParameter::COMMAND_COMMON),
+PARAM_V(PARAM_V_ID,"-v", "Verbosity","verbosity level: 0=nothing, 1: +errors, 2: +warnings, 3: +info",typeid(int), (void *) &verbosity, "^[0-3]{1}$", MMseqsParameter::COMMAND_COMMON),
 // create profile (HMM, PSSM)
-        PARAM_PROFILE_TYPE(PARAM_PROFILE_TYPE_ID,"--profile-type", "Profile type", "0: HMM (HHsuite) 1: PSSM or 3: HMMER3",typeid(int),(void *) &profileMode,  "^[0-2]{1}$"),
+PARAM_PROFILE_TYPE(PARAM_PROFILE_TYPE_ID,"--profile-type", "Profile type", "0: HMM (HHsuite) 1: PSSM or 3: HMMER3",typeid(int),(void *) &profileMode,  "^[0-2]{1}$"),
 // convertalignments
-        PARAM_FORMAT_MODE(PARAM_FORMAT_MODE_ID,"--format-mode", "Alignment Format", "output format BLAST TAB=0, PAIRWISE=1, or SAM=2 ", typeid(int), (void*) &formatAlignmentMode, "^[0-2]{1}$"),
+PARAM_FORMAT_MODE(PARAM_FORMAT_MODE_ID,"--format-mode", "Alignment Format", "output format BLAST TAB=0, PAIRWISE=1, or SAM=2 ", typeid(int), (void*) &formatAlignmentMode, "^[0-2]{1}$"),
 // rescorediagonal
-        PARAM_RESCORE_MODE(PARAM_RESCORE_MODE_ID,"--rescore-mode", "Rescore mode", "rescore diagonal by: 0 hamming distance, 1 local alignment (score only) or 2 local alignment", typeid(int), (void *) &rescoreMode, "^[0-2]{1}$"),
-        PARAM_FILTER_HITS(PARAM_FILTER_HITS_ID,"--filter-hits", "Remove hits by seq.id. and coverage", "filter hits by seq.id. and coverage", typeid(bool), (void *) &filterHits, ""),
+PARAM_RESCORE_MODE(PARAM_RESCORE_MODE_ID,"--rescore-mode", "Rescore mode", "rescore diagonal by: 0 hamming distance, 1 local alignment (score only) or 2 local alignment", typeid(int), (void *) &rescoreMode, "^[0-2]{1}$"),
+PARAM_FILTER_HITS(PARAM_FILTER_HITS_ID,"--filter-hits", "Remove hits by seq.id. and coverage", "filter hits by seq.id. and coverage", typeid(bool), (void *) &filterHits, ""),
 // result2msa
-        PARAM_ALLOW_DELETION(PARAM_ALLOW_DELETION_ID,"--allow-deletion", "Allow Deletion", "allow deletions in a MSA", typeid(bool), (void*) &allowDeletion, ""),
-        PARAM_ADD_INTERNAL_ID(PARAM_ADD_INTERNAL_ID_ID,"--add-iternal-id", "Add internal id", "add internal id as comment to MSA", typeid(bool), (void*) &addInternalId, ""),
-        PARAM_COMPRESS_MSA(PARAM_COMPRESS_MSA_ID,"--compress", "Compress MSA", "create MSA in ca3m format", typeid(bool), (void*) &compressMSA, ""),
-        PARAM_SUMMARIZE_HEADER(PARAM_SUMMARIZE_HEADER_ID,"--summarize", "Summarize headers", "summarize cluster headers into a single header description", typeid(bool), (void*) &summarizeHeader, ""),
-        PARAM_SUMMARY_PREFIX(PARAM_SUMMARY_PREFIX_ID, "--summary-prefix", "Summary prefix","sets the cluster summary prefix",typeid(std::string),(void *) &summaryPrefix, ""),
-        PARAM_REPSEQ(PARAM_REPSEQ_ID,"--only-rep-seq","Representative sequence", "outputs a ffindex with the representative sequences", typeid(bool), (void*) &onlyRepSeq, ""),
+PARAM_ALLOW_DELETION(PARAM_ALLOW_DELETION_ID,"--allow-deletion", "Allow Deletion", "allow deletions in a MSA", typeid(bool), (void*) &allowDeletion, ""),
+PARAM_ADD_INTERNAL_ID(PARAM_ADD_INTERNAL_ID_ID,"--add-iternal-id", "Add internal id", "add internal id as comment to MSA", typeid(bool), (void*) &addInternalId, ""),
+PARAM_COMPRESS_MSA(PARAM_COMPRESS_MSA_ID,"--compress", "Compress MSA", "create MSA in ca3m format", typeid(bool), (void*) &compressMSA, ""),
+PARAM_SUMMARIZE_HEADER(PARAM_SUMMARIZE_HEADER_ID,"--summarize", "Summarize headers", "summarize cluster headers into a single header description", typeid(bool), (void*) &summarizeHeader, ""),
+PARAM_SUMMARY_PREFIX(PARAM_SUMMARY_PREFIX_ID, "--summary-prefix", "Summary prefix","sets the cluster summary prefix",typeid(std::string),(void *) &summaryPrefix, ""),
+PARAM_REPSEQ(PARAM_REPSEQ_ID,"--only-rep-seq","Representative sequence", "outputs a ffindex with the representative sequences", typeid(bool), (void*) &onlyRepSeq, ""),
 // result2profile
-        PARAM_E_PROFILE(PARAM_E_PROFILE_ID,"--e-profile", "Profile e-value threshold", "includes sequences matches with < e-value thr. into the profile [>=0.0]", typeid(float), (void *) &evalProfile, "^([-+]?[0-9]*\\.?[0-9]+([eE][-+]?[0-9]+)?)|([0-9]*(\\.[0-9]+)?)$", MMseqsParameter::COMMAND_PROFILE),
-        PARAM_FILTER_MAX_SEQ_ID(PARAM_FILTER_MAX_SEQ_ID_ID,"--max-seq-id", "Maximum sequence identity threshold", "reduce redundancy of output MSA using max. pairwise sequence identity [0.0,1.0]", typeid(float), (void*) &filterMaxSeqId, "^[0-9]*(\\.[0-9]+)?$", MMseqsParameter::COMMAND_PROFILE),
-        PARAM_FILTER_QSC(PARAM_FILTER_QSC_ID, "--qsc", "Minimum score per column", "reduce diversity of output MSAs using min. score per aligned residue with query sequences [-50.0,100.0]", typeid(float), (void*) &qsc, "^\\-*[0-9]*(\\.[0-9]+)?$", MMseqsParameter::COMMAND_PROFILE),
-        PARAM_FILTER_QID(PARAM_FILTER_QID_ID, "--qid", "Minimum seq. id.", "reduce diversity of output MSAs using min.seq. identity with query sequences [0.0,1.0]", typeid(float), (void*) &qid, "^[0-9]*(\\.[0-9]+)?$", MMseqsParameter::COMMAND_PROFILE),
-        PARAM_FILTER_COV(PARAM_FILTER_COV_ID, "--cov", "Minimum coverage", "filter output MSAs using min. fraction of query residues covered by matched sequences [0.0,1.0]", typeid(float), (void*) &cov, "^[0-9]*(\\.[0-9]+)?$", MMseqsParameter::COMMAND_PROFILE),
-        PARAM_FILTER_NDIFF(PARAM_FILTER_NDIFF_ID, "--diff", "Select n most diverse seqs", "filter MSAs by selecting most diverse set of sequences, keeping at least this many seqs in each MSA block of length 50 (0: filter off)", typeid(int), (void*) &Ndiff, "^[1-9]{1}[0-9]*$", MMseqsParameter::COMMAND_PROFILE),
-        PARAM_WG(PARAM_WG_ID, "--wg", "Use global sequence weighting", "use global sequence weighting for profile calculation", typeid(bool), (void*) &wg, "", MMseqsParameter::COMMAND_PROFILE),
-        PARAM_PCA(PARAM_PCA_ID, "--pca", "Pseudo count a", "pseudo count admixture strength", typeid(float), (void*) &pca, "^[0-9]*(\\.[0-9]+)?$", MMseqsParameter::COMMAND_PROFILE),
-        PARAM_PCB(PARAM_PCB_ID, "--pcb", "Pseudo count b", "pseudo counts: Neff at half of maximum admixture (0.0,infinity)", typeid(float), (void*) &pcb, "^[0-9]*(\\.[0-9]+)?$", MMseqsParameter::COMMAND_PROFILE),
+PARAM_E_PROFILE(PARAM_E_PROFILE_ID,"--e-profile", "Profile e-value threshold", "includes sequences matches with < e-value thr. into the profile [>=0.0]", typeid(float), (void *) &evalProfile, "^([-+]?[0-9]*\\.?[0-9]+([eE][-+]?[0-9]+)?)|([0-9]*(\\.[0-9]+)?)$", MMseqsParameter::COMMAND_PROFILE),
+PARAM_FILTER_MAX_SEQ_ID(PARAM_FILTER_MAX_SEQ_ID_ID,"--max-seq-id", "Maximum sequence identity threshold", "reduce redundancy of output MSA using max. pairwise sequence identity [0.0,1.0]", typeid(float), (void*) &filterMaxSeqId, "^[0-9]*(\\.[0-9]+)?$", MMseqsParameter::COMMAND_PROFILE),
+PARAM_FILTER_QSC(PARAM_FILTER_QSC_ID, "--qsc", "Minimum score per column", "reduce diversity of output MSAs using min. score per aligned residue with query sequences [-50.0,100.0]", typeid(float), (void*) &qsc, "^\\-*[0-9]*(\\.[0-9]+)?$", MMseqsParameter::COMMAND_PROFILE),
+PARAM_FILTER_QID(PARAM_FILTER_QID_ID, "--qid", "Minimum seq. id.", "reduce diversity of output MSAs using min.seq. identity with query sequences [0.0,1.0]", typeid(float), (void*) &qid, "^[0-9]*(\\.[0-9]+)?$", MMseqsParameter::COMMAND_PROFILE),
+PARAM_FILTER_COV(PARAM_FILTER_COV_ID, "--cov", "Minimum coverage", "filter output MSAs using min. fraction of query residues covered by matched sequences [0.0,1.0]", typeid(float), (void*) &cov, "^[0-9]*(\\.[0-9]+)?$", MMseqsParameter::COMMAND_PROFILE),
+PARAM_FILTER_NDIFF(PARAM_FILTER_NDIFF_ID, "--diff", "Select n most diverse seqs", "filter MSAs by selecting most diverse set of sequences, keeping at least this many seqs in each MSA block of length 50 (0: filter off)", typeid(int), (void*) &Ndiff, "^[1-9]{1}[0-9]*$", MMseqsParameter::COMMAND_PROFILE),
+PARAM_WG(PARAM_WG_ID, "--wg", "Use global sequence weighting", "use global sequence weighting for profile calculation", typeid(bool), (void*) &wg, "", MMseqsParameter::COMMAND_PROFILE),
+PARAM_PCA(PARAM_PCA_ID, "--pca", "Pseudo count a", "pseudo count admixture strength", typeid(float), (void*) &pca, "^[0-9]*(\\.[0-9]+)?$", MMseqsParameter::COMMAND_PROFILE),
+PARAM_PCB(PARAM_PCB_ID, "--pcb", "Pseudo count b", "pseudo counts: Neff at half of maximum admixture (0.0,infinity)", typeid(float), (void*) &pcb, "^[0-9]*(\\.[0-9]+)?$", MMseqsParameter::COMMAND_PROFILE),
 //PARAM_FIRST_SEQ_REP_SEQ(PARAM_FIRST_SEQ_REP_SEQ_ID, "--first-seq-as-repr", "first sequence as respresentative", "Use the first sequence of the clustering result as representative sequence", typeid(bool), (void*) &firstSeqRepr, "", MMseqsParameter::COMMAND_PROFILE),
 // result2stats
-<<<<<<< HEAD
 PARAM_STAT(PARAM_STAT_ID, "--stat", "Statistics to be computed", "can be one of: linecount, mean, doolittle, charges, seqlen, firstline.", typeid(std::string), (void*) &stat, ""),
-=======
-        PARAM_STAT(PARAM_STAT_ID, "--stat", "Statistics to be computed", "can be one of: linecount, mean, doolittle, charges, seqlen.", typeid(std::string), (void*) &stat, ""),
->>>>>>> 883f137c
 // linearcluster
-        PARAM_KMER_PER_SEQ(PARAM_KMER_PER_SEQ_ID, "--kmer-per-seq", "Kmer per sequence", "kmer per sequence", typeid(int), (void*) &kmersPerSequence, "^[1-9]{1}[0-9]*$", MMseqsParameter::COMMAND_CLUSTLINEAR),
+PARAM_KMER_PER_SEQ(PARAM_KMER_PER_SEQ_ID, "--kmer-per-seq", "Kmer per sequence", "kmer per sequence", typeid(int), (void*) &kmersPerSequence, "^[1-9]{1}[0-9]*$", MMseqsParameter::COMMAND_CLUSTLINEAR),
 // workflow
-        PARAM_RUNNER(PARAM_RUNNER_ID, "--mpi-runner", "Sets the MPI runner","use MPI on compute grid with this MPI command (e.g. \"mpirun -np 42\")",typeid(std::string),(void *) &runner, ""),
+PARAM_RUNNER(PARAM_RUNNER_ID, "--mpi-runner", "Sets the MPI runner","use MPI on compute grid with this MPI command (e.g. \"mpirun -np 42\")",typeid(std::string),(void *) &runner, ""),
 // search workflow
-        PARAM_NUM_ITERATIONS(PARAM_NUM_ITERATIONS_ID, "--num-iterations", "Number search iterations","Search iterations",typeid(int),(void *) &numIterations, "^[1-9]{1}[0-9]*$", MMseqsParameter::COMMAND_PROFILE),
-        PARAM_START_SENS(PARAM_START_SENS_ID, "--start-sens", "Start sensitivity","start sensitivity",typeid(int),(void *) &startSens, "^[1-9]{1}$"),
-        PARAM_SENS_STEP_SIZE(PARAM_SENS_STEP_SIZE_ID, "--sens-step-size", "sensitivity step size","sensitivity step sizes",typeid(int),(void *) &sensStepSize, "^[1-9]{1}$"),
+PARAM_NUM_ITERATIONS(PARAM_NUM_ITERATIONS_ID, "--num-iterations", "Number search iterations","Search iterations",typeid(int),(void *) &numIterations, "^[1-9]{1}[0-9]*$", MMseqsParameter::COMMAND_PROFILE),
+PARAM_START_SENS(PARAM_START_SENS_ID, "--start-sens", "Start sensitivity","start sensitivity",typeid(int),(void *) &startSens, "^[1-9]{1}$"),
+PARAM_SENS_STEP_SIZE(PARAM_SENS_STEP_SIZE_ID, "--sens-step-size", "sensitivity step size","sensitivity step sizes",typeid(int),(void *) &sensStepSize, "^[1-9]{1}$"),
 // Orfs
-        PARAM_ORF_MIN_LENGTH(PARAM_ORF_MIN_LENGTH_ID, "--min-length", "Min codons in orf", "minimum codon number in open reading frames",typeid(int),(void *) &orfMinLength, "^[1-9]{1}[0-9]*$"),
-        PARAM_ORF_MAX_LENGTH(PARAM_ORF_MAX_LENGTH_ID, "--max-length", "Max codons in length", "maximum codon number in open reading frames",typeid(int),(void *) &orfMaxLength, "^[1-9]{1}[0-9]*$"),
-        PARAM_ORF_MAX_GAP(PARAM_ORF_MAX_GAP_ID, "--max-gaps", "Max orf gaps", "maximum number of codons with gaps or unknown residues before an open reading frame is rejected",typeid(int),(void *) &orfMaxGaps, "^(0|[1-9]{1}[0-9]*)$"),
-        PARAM_ORF_SKIP_INCOMPLETE(PARAM_ORF_SKIP_INCOMPLETE_ID,"--skip-incomplete", "Skip incomplete orfs", "Skip orfs that have only an end or only a start codon or neither of those",typeid(bool),(void *) &orfSkipIncomplete, ""),
-        PARAM_ORF_LONGEST(PARAM_ORF_LONGEST_ID,"--longest-orf", "Find longest orf", "does the first found start codon start an orf (results in the longst possible orf)",typeid(bool),(void *) &orfLongest, ""),
-        PARAM_ORF_EXTENDMIN(PARAM_ORF_EXTENDMIN_ID,"--extend-min", "Extend short orfs", "if an orf would be rejected because of the min length threshold, allow it to be extended to the next stop codon",typeid(bool),(void *) &orfExtendMin, ""),
-        PARAM_ORF_FORWARD_FRAMES(PARAM_ORF_FORWARD_FRAMES_ID, "--forward-frames", "Forward Frames", "comma-seperated list of ORF frames on the forward strand to be extracted", typeid(std::string), (void *) &forwardFrames, ""),
-        PARAM_ORF_REVERSE_FRAMES(PARAM_ORF_REVERSE_FRAMES_ID, "--reverse-frames", "Reverse Frames", "comma-seperated list of ORF frames on the reverse strand to be extracted", typeid(std::string), (void *) &reverseFrames, ""),
+PARAM_ORF_MIN_LENGTH(PARAM_ORF_MIN_LENGTH_ID, "--min-length", "Min codons in orf", "minimum codon number in open reading frames",typeid(int),(void *) &orfMinLength, "^[1-9]{1}[0-9]*$"),
+PARAM_ORF_MAX_LENGTH(PARAM_ORF_MAX_LENGTH_ID, "--max-length", "Max codons in length", "maximum codon number in open reading frames",typeid(int),(void *) &orfMaxLength, "^[1-9]{1}[0-9]*$"),
+PARAM_ORF_MAX_GAP(PARAM_ORF_MAX_GAP_ID, "--max-gaps", "Max orf gaps", "maximum number of codons with gaps or unknown residues before an open reading frame is rejected",typeid(int),(void *) &orfMaxGaps, "^(0|[1-9]{1}[0-9]*)$"),
+PARAM_ORF_SKIP_INCOMPLETE(PARAM_ORF_SKIP_INCOMPLETE_ID,"--skip-incomplete", "Skip incomplete orfs", "Skip orfs that have only an end or only a start codon or neither of those",typeid(bool),(void *) &orfSkipIncomplete, ""),
+PARAM_ORF_LONGEST(PARAM_ORF_LONGEST_ID,"--longest-orf", "Find longest orf", "does the first found start codon start an orf (results in the longst possible orf)",typeid(bool),(void *) &orfLongest, ""),
+PARAM_ORF_EXTENDMIN(PARAM_ORF_EXTENDMIN_ID,"--extend-min", "Extend short orfs", "if an orf would be rejected because of the min length threshold, allow it to be extended to the next stop codon",typeid(bool),(void *) &orfExtendMin, ""),
+PARAM_ORF_FORWARD_FRAMES(PARAM_ORF_FORWARD_FRAMES_ID, "--forward-frames", "Forward Frames", "comma-seperated list of ORF frames on the forward strand to be extracted", typeid(std::string), (void *) &forwardFrames, ""),
+PARAM_ORF_REVERSE_FRAMES(PARAM_ORF_REVERSE_FRAMES_ID, "--reverse-frames", "Reverse Frames", "comma-seperated list of ORF frames on the reverse strand to be extracted", typeid(std::string), (void *) &reverseFrames, ""),
 // createdb
-        PARAM_USE_HEADER(PARAM_USE_HEADER_ID,"--use-fasta-header", "Use fasta header", "use the id parsed from the fasta header as the index key instead of using incrementing numeric identifiers",typeid(bool),(void *) &useHeader, ""),
-        PARAM_ID_OFFSET(PARAM_ID_OFFSET_ID, "--id-offset", "Offset of numeric ids", "numeric ids in index file are offset by this value ",typeid(int),(void *) &identifierOffset, "^(0|[1-9]{1}[0-9]*)$"),
-        PARAM_DONT_SPLIT_SEQ_BY_LEN(PARAM_DONT_SPLIT_SEQ_BY_LEN_ID,"--dont-split-seq-by-len", "Split Seq. by len", "Dont split sequences by --max-seq-len",typeid(bool),(void *) &splitSeqByLen, ""),
-        PARAM_USE_HEADER_FILE(PARAM_USE_HEADER_FILE_ID, "--use-header-file", "Use ffindex header", "use the ffindex header file instead of the body to map the entry keys",typeid(bool),(void *) &useHeaderFile, ""),
-        PARAM_GFF_TYPE(PARAM_GFF_TYPE_ID,"--gff-type", "GFF Type", "type in the GFF file to filter by",typeid(std::string),(void *) &gffType, ""),
-        PARAM_TRANSLATION_TABLE(PARAM_TRANSLATION_TABLE_ID,"--translation-table", "Translation Table", "CANONICAL=0, VERT_MITOCHONDRIAL=1, YEAST_MITOCHONDRIAL=2,MOLD_MITOCHONDRIAL=3, INVERT_MITOCHONDRIAL=4, CILIATE=5, FLATWORM_MITOCHONDRIAL=6, EUPLOTID=7, PROKARYOTE=8, ALT_YEAST=9, ASCIDIAN_MITOCHONDRIAL=10, ALT_FLATWORM_MITOCHONDRIAL=11, BLEPHARISMA=12, CHLOROPHYCEAN_MITOCHONDRIAL=13, TREMATODE_MITOCHONDRIAL=14, SCENEDESMUS_MITOCHONDRIAL=15, THRAUSTOCHYTRIUM_MITOCHONDRIAL=16, PTEROBRANCHIA_MITOCHONDRIAL=17, GRACILIBACTERIA=18, PACHYSOLEN=19, KARYORELICT=20, CONDYLOSTOMA=21, MESODINIUM=22, PERTRICH=23, BLASTOCRITHIDIA=24 (Note gaps between tables)", typeid(int),(void *) &translationTable, "(^[1-6]{1}$|9|10|11|12|13|14|15|16|21|22|23|24|25)"),
-        PARAM_MIN_SEQUENCES(PARAM_MIN_SEQUENCES_ID,"--min-sequences", "Min Sequences", "minimum number of sequences a cluster may contain", typeid(int),(void *) &minSequences,"^[1-9]{1}[0-9]*$"),
-        PARAM_MAX_SEQUENCES(PARAM_MAX_SEQUENCES_ID,"--max-sequences", "Max Sequences", "maximum number of sequences a cluster may contain", typeid(int),(void *) &maxSequences,"^[1-9]{1}[0-9]*$"),
-        PARAM_HH_FORMAT(PARAM_HH_FORMAT_ID,"--hh-format", "HH format", "format entries to use with hhsuite (for singleton clusters)", typeid(bool), (void *) &hhFormat, ""),
+PARAM_USE_HEADER(PARAM_USE_HEADER_ID,"--use-fasta-header", "Use fasta header", "use the id parsed from the fasta header as the index key instead of using incrementing numeric identifiers",typeid(bool),(void *) &useHeader, ""),
+PARAM_ID_OFFSET(PARAM_ID_OFFSET_ID, "--id-offset", "Offset of numeric ids", "numeric ids in index file are offset by this value ",typeid(int),(void *) &identifierOffset, "^(0|[1-9]{1}[0-9]*)$"),
+PARAM_DONT_SPLIT_SEQ_BY_LEN(PARAM_DONT_SPLIT_SEQ_BY_LEN_ID,"--dont-split-seq-by-len", "Split Seq. by len", "Dont split sequences by --max-seq-len",typeid(bool),(void *) &splitSeqByLen, ""),
+PARAM_USE_HEADER_FILE(PARAM_USE_HEADER_FILE_ID, "--use-header-file", "Use ffindex header", "use the ffindex header file instead of the body to map the entry keys",typeid(bool),(void *) &useHeaderFile, ""),
+PARAM_GFF_TYPE(PARAM_GFF_TYPE_ID,"--gff-type", "GFF Type", "type in the GFF file to filter by",typeid(std::string),(void *) &gffType, ""),
+PARAM_TRANSLATION_TABLE(PARAM_TRANSLATION_TABLE_ID,"--translation-table", "Translation Table", "CANONICAL=0, VERT_MITOCHONDRIAL=1, YEAST_MITOCHONDRIAL=2,MOLD_MITOCHONDRIAL=3, INVERT_MITOCHONDRIAL=4, CILIATE=5, FLATWORM_MITOCHONDRIAL=6, EUPLOTID=7, PROKARYOTE=8, ALT_YEAST=9, ASCIDIAN_MITOCHONDRIAL=10, ALT_FLATWORM_MITOCHONDRIAL=11, BLEPHARISMA=12, CHLOROPHYCEAN_MITOCHONDRIAL=13, TREMATODE_MITOCHONDRIAL=14, SCENEDESMUS_MITOCHONDRIAL=15, THRAUSTOCHYTRIUM_MITOCHONDRIAL=16, PTEROBRANCHIA_MITOCHONDRIAL=17, GRACILIBACTERIA=18, PACHYSOLEN=19, KARYORELICT=20, CONDYLOSTOMA=21, MESODINIUM=22, PERTRICH=23, BLASTOCRITHIDIA=24 (Note gaps between tables)", typeid(int),(void *) &translationTable, "(^[1-6]{1}$|9|10|11|12|13|14|15|16|21|22|23|24|25)"),
+PARAM_MIN_SEQUENCES(PARAM_MIN_SEQUENCES_ID,"--min-sequences", "Min Sequences", "minimum number of sequences a cluster may contain", typeid(int),(void *) &minSequences,"^[1-9]{1}[0-9]*$"),
+PARAM_MAX_SEQUENCES(PARAM_MAX_SEQUENCES_ID,"--max-sequences", "Max Sequences", "maximum number of sequences a cluster may contain", typeid(int),(void *) &maxSequences,"^[1-9]{1}[0-9]*$"),
+PARAM_HH_FORMAT(PARAM_HH_FORMAT_ID,"--hh-format", "HH format", "format entries to use with hhsuite (for singleton clusters)", typeid(bool), (void *) &hhFormat, ""),
 // filterdb
-        PARAM_FILTER_COL(PARAM_FILTER_COL_ID,"--filter-column", "Filter column", "column", typeid(int),(void *) &filterColumn,"^[1-9]{1}[0-9]*$"),
-        PARAM_FILTER_REGEX(PARAM_FILTER_REGEX_ID,"--filter-regex", "Filter regex", "regex to select column (example float: [0-9]*(.[0-9]+)? int:[1-9]{1}[0-9])", typeid(std::string),(void *) &filterColumnRegex,"^.*$"),
-        PARAM_FILTER_POS(PARAM_FILTER_POS_ID,"--positive-filter", "Positive filter", "used in conjunction with --filter-file. If true, out  = in \\intersect filter ; if false, out = in - filter", typeid(bool),(void *) &positiveFilter,""),
-        PARAM_FILTER_FILE(PARAM_FILTER_FILE_ID,"--filter-file", "Filter file", "specify a file that contains the filtering elements", typeid(std::string),(void *) &filteringFile,""),
-        PARAM_MAPPING_FILE(PARAM_MAPPING_FILE_ID,"--mapping-file", "Mapping file", "specify a file that translates the keys of a result DB to new keys", typeid(std::string),(void *) &mappingFile,""),
-        PARAM_TRIM_TO_ONE_COL(PARAM_TRIM_TO_ONE_COL_ID,"--trim-to-one-column", "trim the results to one column","Output only the column specified by --filter-column.",typeid(bool), (void *) &trimToOneColumn, ""),
-        PARAM_SORT_ENTRIES(PARAM_SORT_ENTRIES_ID,"--sort-entries", "Sort (increasing:1, decreasing: 2, shuffle: 3) the entries by numerical value","Sort the entries by values in the given column --filter-column.",typeid(int), (void *) &sortEntries, "^[1-9]{1}[0-9]*$"),
-        PARAM_EXTRACT_LINES(PARAM_EXTRACT_LINES_ID,"--extract-lines", "Extract n lines", "extract n lines of each entry.",typeid(int), (void *) &extractLines, "^[1-9]{1}[0-9]*$"),
-        PARAM_COMP_OPERATOR(PARAM_COMP_OPERATOR_ID,"--comparison-operator", "Numerical comparison operator", "compare numerically (le, ge, e) each entry to a comparison value.",typeid(std::string), (void *) &compOperator, ""),
-        PARAM_COMP_VALUE(PARAM_COMP_VALUE_ID,"--comparison-value", "Numerical comparison value", "compare numerically (le, ge, e) each entry to this comparison value.",typeid(float), (void *) &compValue, ""),
+PARAM_FILTER_COL(PARAM_FILTER_COL_ID,"--filter-column", "Filter column", "column", typeid(int),(void *) &filterColumn,"^[1-9]{1}[0-9]*$"),
+PARAM_FILTER_REGEX(PARAM_FILTER_REGEX_ID,"--filter-regex", "Filter regex", "regex to select column (example float: [0-9]*(.[0-9]+)? int:[1-9]{1}[0-9])", typeid(std::string),(void *) &filterColumnRegex,"^.*$"),
+PARAM_FILTER_POS(PARAM_FILTER_POS_ID,"--positive-filter", "Positive filter", "used in conjunction with --filter-file. If true, out  = in \\intersect filter ; if false, out = in - filter", typeid(bool),(void *) &positiveFilter,""),
+PARAM_FILTER_FILE(PARAM_FILTER_FILE_ID,"--filter-file", "Filter file", "specify a file that contains the filtering elements", typeid(std::string),(void *) &filteringFile,""),
+PARAM_MAPPING_FILE(PARAM_MAPPING_FILE_ID,"--mapping-file", "Mapping file", "specify a file that translates the keys of a result DB to new keys", typeid(std::string),(void *) &mappingFile,""),
+PARAM_TRIM_TO_ONE_COL(PARAM_TRIM_TO_ONE_COL_ID,"--trim-to-one-column", "trim the results to one column","Output only the column specified by --filter-column.",typeid(bool), (void *) &trimToOneColumn, ""),
+PARAM_SORT_ENTRIES(PARAM_SORT_ENTRIES_ID,"--sort-entries", "Sort (increasing:1, decreasing: 2, shuffle: 3) the entries by numerical value","Sort the entries by values in the given column --filter-column.",typeid(int), (void *) &sortEntries, "^[1-9]{1}[0-9]*$"),
+PARAM_EXTRACT_LINES(PARAM_EXTRACT_LINES_ID,"--extract-lines", "Extract n lines", "extract n lines of each entry.",typeid(int), (void *) &extractLines, "^[1-9]{1}[0-9]*$"),
+PARAM_COMP_OPERATOR(PARAM_COMP_OPERATOR_ID,"--comparison-operator", "Numerical comparison operator", "compare numerically (le, ge, e) each entry to a comparison value.",typeid(std::string), (void *) &compOperator, ""),
+PARAM_COMP_VALUE(PARAM_COMP_VALUE_ID,"--comparison-value", "Numerical comparison value", "compare numerically (le, ge, e) each entry to this comparison value.",typeid(float), (void *) &compValue, ""),
 // concatdb
-        PARAM_PRESERVEKEYS(PARAM_PRESERVEKEYS_ID,"--preserve-keys", "Preserve the keys", "the keys of the two DB should be distinct, and they will be preserved in the concatenation.",typeid(bool), (void *) &preserveKeysB, ""),
+PARAM_PRESERVEKEYS(PARAM_PRESERVEKEYS_ID,"--preserve-keys", "Preserve the keys", "the keys of the two DB should be distinct, and they will be preserved in the concatenation.",typeid(bool), (void *) &preserveKeysB, ""),
 //diff
-        PARAM_USESEQID(PARAM_USESEQID_ID,"--use-seq-id", "Match sequences by their ID", "Sequence ID (Uniprot, GenBank, ...) is used for identifying matches between the old and the new DB.",typeid(bool), (void *) &useSequenceId, ""),
+PARAM_USESEQID(PARAM_USESEQID_ID,"--use-seq-id", "Match sequences by their ID", "Sequence ID (Uniprot, GenBank, ...) is used for identifying matches between the old and the new DB.",typeid(bool), (void *) &useSequenceId, ""),
 // summarize headers
-        PARAM_HEADER_TYPE(PARAM_HEADER_TYPE_ID,"--header-type", "Header type", "Header Type: 1 Uniclust, 2 Metaclust",typeid(int), (void *) &headerType, "[1-2]{1}"),
+PARAM_HEADER_TYPE(PARAM_HEADER_TYPE_ID,"--header-type", "Header type", "Header Type: 1 Uniclust, 2 Metaclust",typeid(int), (void *) &headerType, "[1-2]{1}"),
 // mergedbs
-        PARAM_MERGE_PREFIXES(PARAM_MERGE_PREFIXES_ID, "--prefixes", "Merge prefixes", "comma separated list of prefixes for each entry", typeid(std::string),(void *) &mergePrefixes,""),
+PARAM_MERGE_PREFIXES(PARAM_MERGE_PREFIXES_ID, "--prefixes", "Merge prefixes", "comma separated list of prefixes for each entry", typeid(std::string),(void *) &mergePrefixes,""),
 // evaluationscores
-        PARAM_EVALUATION_ALLVSALL(PARAM_EVALUATION_ALLVSALL_ID, "-a", "All vs all","all cluster members vs all cluster members, otherwise: all against representative",typeid(bool),(void *) &allVsAll, ""),
-        PARAM_EVALUATION_RANDOMIZEDREPRESENTATIVE(PARAM_EVALUATION_RANDOMIZEDREPRESENTATIVE_ID, "-r", "random representative choice","Instead of first cluster member as representative choose a random one.",typeid(bool),(void *) &randomizedRepresentative, ""),
-        PARAM_EVALUATION_USE_SEQUENCEHEADER(PARAM_EVALUATION_USE_SEQUENCEHEADER_ID, "-h", "Use sequence db to map numerical ids back to UniProt Id","use sequence db to map numerical ids back to UniProt Id, should always be set except for UniRef",typeid(bool),(void *) &use_sequenceheader, ""),
-        PARAM_OVERLAP(PARAM_OVERLAP_ID, "--overlap", "Overlap", "maximum overlap", typeid(float), (void*) &overlap, "^[0-9]*(\\.[0-9]+)?$"),
-        PARAM_MSA_TYPE(PARAM_MSA_TYPE_ID,"--msa-type", "MSA type", "MSA Type: cA3M 0 or A3M 1", typeid(int), (void *) &msaType, "^[0-2]{1}$"),
+PARAM_EVALUATION_ALLVSALL(PARAM_EVALUATION_ALLVSALL_ID, "-a", "All vs all","all cluster members vs all cluster members, otherwise: all against representative",typeid(bool),(void *) &allVsAll, ""),
+PARAM_EVALUATION_RANDOMIZEDREPRESENTATIVE(PARAM_EVALUATION_RANDOMIZEDREPRESENTATIVE_ID, "-r", "random representative choice","Instead of first cluster member as representative choose a random one.",typeid(bool),(void *) &randomizedRepresentative, ""),
+PARAM_EVALUATION_USE_SEQUENCEHEADER(PARAM_EVALUATION_USE_SEQUENCEHEADER_ID, "-h", "Use sequence db to map numerical ids back to UniProt Id","use sequence db to map numerical ids back to UniProt Id, should always be set except for UniRef",typeid(bool),(void *) &use_sequenceheader, ""),
+PARAM_OVERLAP(PARAM_OVERLAP_ID, "--overlap", "Overlap", "maximum overlap", typeid(float), (void*) &overlap, "^[0-9]*(\\.[0-9]+)?$"),
+PARAM_MSA_TYPE(PARAM_MSA_TYPE_ID,"--msa-type", "MSA type", "MSA Type: cA3M 0 or A3M 1", typeid(int), (void *) &msaType, "^[0-2]{1}$"),
 // extractalignedregion
-        PARAM_EXTRACT_MODE(PARAM_EXTRACT_MODE_ID,"--extract-mode", "Extract mode", "Query 1, Target 2", typeid(int), (void *) &extractMode, "^[1-2]{1}$"),
+PARAM_EXTRACT_MODE(PARAM_EXTRACT_MODE_ID,"--extract-mode", "Extract mode", "Query 1, Target 2", typeid(int), (void *) &extractMode, "^[1-2]{1}$"),
 // convertkb
-<<<<<<< HEAD
 PARAM_KB_COLUMNS(PARAM_KB_COLUMNS_ID, "--kb-columns", "UniprotKB Columns", "list of indices of UniprotKB columns to be extracted", typeid(std::string), (void *) &kbColumns, ""),
 PARAM_RECOVER_DELETED(PARAM_RECOVER_DELETED_ID, "--recover-deleted", "Recover Deleted", "Indicates if sequences are allowed to be be removed during updating", typeid(bool), (void*) &recoverDeleted, "")
-=======
-        PARAM_KB_COLUMNS(PARAM_KB_COLUMNS_ID, "--kb-columns", "UniprotKB Columns", "list of indices of UniprotKB columns to be extracted", typeid(std::string), (void *) &kbColumns, ""),
-        PARAM_COUNT_CHARACTER(PARAM_COUNT_CHARACTER_ID, "--count-char", "Count Char", "character to count", typeid(std::string), (void *) &countCharacter, "")
->>>>>>> 883f137c
 {
-
     // alignment
     align.push_back(PARAM_SUB_MAT);
     align.push_back(PARAM_ADD_BACKTRACE);
@@ -267,13 +239,9 @@
 
     //result2stats
     result2stats.push_back(PARAM_STAT);
-<<<<<<< HEAD
     result2stats.push_back(PARAM_THREADS);
     result2stats.push_back(PARAM_V);
     
-=======
-
->>>>>>> 883f137c
     // format alignment
     convertalignments.push_back(PARAM_FORMAT_MODE);
     //convertalignments.push_back(PARAM_THREADS);
@@ -360,22 +328,13 @@
     clusteringWorkflow.push_back(PARAM_CLUSTER_FRAGMENTS);
     clusteringWorkflow.push_back(PARAM_REMOVE_TMP_FILES);
     clusteringWorkflow.push_back(PARAM_RUNNER);
-<<<<<<< HEAD
-    
+
     clusterUpdateSearch = removeParameter(searchworkflow,PARAM_MAX_ACCEPT);
     clusterUpdateClust = removeParameter(clusteringWorkflow,PARAM_MAX_ACCEPT);
     clusterUpdate = combineList(clusterUpdateSearch, clusterUpdateClust);
     clusterUpdate.push_back(PARAM_USESEQID);
     clusterUpdate.push_back(PARAM_RECOVER_DELETED);
     
-=======
-
-    clusterUpdateSearch = removeParameter(searchworkflow,PARAM_MAX_SEQS);
-    clusterUpdateClust = removeParameter(clusteringWorkflow,PARAM_MAX_SEQS);
-    clusterUpdate = combineList(clusterUpdateSearch, clusterUpdateClust);
-    clusterUpdate.push_back(PARAM_USESEQID);
-
->>>>>>> 883f137c
     // translate nucleotide
     translatenucs.push_back(PARAM_TRANSLATION_TABLE);
     translatenucs.push_back(PARAM_V);
@@ -423,20 +382,6 @@
     clusthash.push_back(PARAM_MAX_SEQ_LEN);
     clusthash.push_back(PARAM_THREADS);
     clusthash.push_back(PARAM_V);
-<<<<<<< HEAD
-    
-    // linearfilter
-    linearfilter.push_back(PARAM_SUB_MAT);
-    linearfilter.push_back(PARAM_ALPH_SIZE);
-    linearfilter.push_back(PARAM_KMER_PER_SEQ);
-    linearfilter.push_back(PARAM_TARGET_COV);
-    linearfilter.push_back(PARAM_K);
-    linearfilter.push_back(PARAM_C);
-    linearfilter.push_back(PARAM_MAX_SEQ_LEN);
-    linearfilter.push_back(PARAM_THREADS);
-    linearfilter.push_back(PARAM_V);
-    
-=======
 
     // kmermatcher
     kmermatcher.push_back(PARAM_SUB_MAT);
@@ -448,11 +393,7 @@
     kmermatcher.push_back(PARAM_MAX_SEQ_LEN);
     kmermatcher.push_back(PARAM_THREADS);
     kmermatcher.push_back(PARAM_V);
-    // result2newick
-    result2newick.push_back(PARAM_THREADS);
-    result2newick.push_back(PARAM_V);
-
->>>>>>> 883f137c
+
     // mergedbs
     mergedbs.push_back(PARAM_MERGE_PREFIXES);
     mergedbs.push_back(PARAM_V);
@@ -489,29 +430,15 @@
     extractdomains.push_back(PARAM_V);
 
     // concatdbs
-<<<<<<< HEAD
     concatdbs.push_back(PARAM_PRESERVEKEYS);
     concatdbs.push_back(PARAM_THREADS);
     concatdbs.push_back(PARAM_V);
-    
-=======
-    dbconcat.push_back(PARAM_PRESERVEKEYS);
-
->>>>>>> 883f137c
+
     // extractalignedregion
     extractalignedregion.push_back(PARAM_EXTRACT_MODE);
     extractalignedregion.push_back(PARAM_THREADS);
     extractalignedregion.push_back(PARAM_V);
-<<<<<<< HEAD
-    
-=======
-
-    // count
-    count.push_back(PARAM_COUNT_CHARACTER);
-    count.push_back(PARAM_THREADS);
-    count.push_back(PARAM_V);
-
->>>>>>> 883f137c
+
     // convertkb
     convertkb.push_back(PARAM_KB_COLUMNS);
     convertkb.push_back(PARAM_V);
@@ -921,12 +848,8 @@
     validateClustering = 0;
     cascaded = false;
     resListOffset = 0;
-<<<<<<< HEAD
     noPreload = false;
     
-=======
-
->>>>>>> 883f137c
     // affinity clustering
     maxIteration=1000;
     similarityScoreType=APC_SEQID;
@@ -1048,13 +971,8 @@
     // linearcluster
     kmersPerSequence = 20;
 
-<<<<<<< HEAD
     // result2stats
     stat = "";
-=======
-    // count
-    countCharacter = "\n";
->>>>>>> 883f137c
 }
 
 std::vector<MMseqsParameter> Parameters::combineList(std::vector<MMseqsParameter> &par1,
