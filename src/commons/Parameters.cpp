--- conflicted
+++ resolved
@@ -146,13 +146,7 @@
         PARAM_USE_HEADER(PARAM_USE_HEADER_ID,"--use-fasta-header", "Use fasta header", "use the id parsed from the fasta header as the index key instead of using incrementing numeric identifiers",typeid(bool),(void *) &useHeader, ""),
         PARAM_ID_OFFSET(PARAM_ID_OFFSET_ID, "--id-offset", "Offset of numeric ids", "numeric ids in index file are offset by this value ",typeid(int),(void *) &identifierOffset, "^(0|[1-9]{1}[0-9]*)$"),
         PARAM_DONT_SPLIT_SEQ_BY_LEN(PARAM_DONT_SPLIT_SEQ_BY_LEN_ID,"--dont-split-seq-by-len", "Split Seq. by len", "Dont split sequences by --max-seq-len",typeid(bool),(void *) &splitSeqByLen, ""),
-<<<<<<< HEAD
-        PARAM_CLUSTER_DB(PARAM_CLUSTER_DB_ID, "--cluster-db", "Cluster DB", "Create cluster DB", typeid(bool), (void*) &clusterDB, ""),
-        // convert2fasta
-=======
         PARAM_DONT_SHUFFLE(PARAM_DONT_SHUFFLE_ID,"--dont-shuffle", "Do not shuffle input database", "Do not shuffle input database",typeid(bool),(void *) &shuffleDatabase, ""),
-
->>>>>>> 9d3453ea
         PARAM_USE_HEADER_FILE(PARAM_USE_HEADER_FILE_ID, "--use-header-file", "Use ffindex header", "use the ffindex header file instead of the body to map the entry keys",typeid(bool),(void *) &useHeaderFile, ""),
         // gff2db
         PARAM_GFF_TYPE(PARAM_GFF_TYPE_ID,"--gff-type", "GFF Type", "type in the GFF file to filter by",typeid(std::string),(void *) &gffType, ""),
@@ -1231,11 +1225,8 @@
 
     // createdb
     splitSeqByLen = true;
-<<<<<<< HEAD
-    clusterDB = false ;
-=======
     shuffleDatabase = true;
->>>>>>> 9d3453ea
+
     // format alignment
     formatAlignmentMode = FORMAT_ALIGNMENT_BLAST_TAB;
     dbOut = false;
