--- conflicted
+++ resolved
@@ -16,8 +16,6 @@
 
 #define ZSTD_STATIC_LINKING_ONLY // ZSTD_findDecompressedSize
 #include <zstd.h>
-<<<<<<< HEAD
-=======
 
 struct DBFiles {
     enum Files {
@@ -50,7 +48,6 @@
         ALL               = (size_t) -1,
     };
 };
->>>>>>> e601ea0c
 
 template <typename T>
 class DBReader {
@@ -153,20 +150,12 @@
     static const int SORT_BY_OFFSET = 8; // only offset sorting saves memory and does not support random access
 
 
-<<<<<<< HEAD
-    static const unsigned int USE_INDEX    = 0;
-    static const unsigned int USE_DATA     = 1;
-    static const unsigned int USE_WRITABLE = 2;
-    static const unsigned int USE_FREAD    = 4;
-    static const unsigned int USE_LOOKUP   = 8;
-=======
     static const unsigned int USE_INDEX      = 0;
     static const unsigned int USE_DATA       = 1;
     static const unsigned int USE_WRITABLE   = 2;
     static const unsigned int USE_FREAD      = 4;
     static const unsigned int USE_LOOKUP     = 8;
     static const unsigned int USE_LOOKUP_REV = 16;
->>>>>>> e601ea0c
 
 
     // compressed
@@ -198,11 +187,8 @@
     static void moveDb(const std::string &srcDbName, const std::string &dstDbName);
 
     static void removeDb(const std::string &databaseName);
-<<<<<<< HEAD
-=======
 
     static void softlinkDb(const std::string &databaseName, const std::string &outDb, DBFiles::Files dbFilesFlags = DBFiles::ALL);
->>>>>>> e601ea0c
 
     char *mmapData(FILE *file, size_t *dataSize);
 
