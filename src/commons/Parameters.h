--- conflicted
+++ resolved
@@ -271,8 +271,6 @@
     // extractalignedregion
     int extractMode;
 
-
-
     // convertkb
     std::string kbColumns;
     
@@ -282,14 +280,11 @@
     // diff
     bool useSequenceId;
 
-<<<<<<< HEAD
     // clusterUpdate;
     bool recoverDeleted;
-=======
+
     // summarize headers
     int headerType;
-
->>>>>>> 883f137c
 
     static Parameters& getInstance()
     {
