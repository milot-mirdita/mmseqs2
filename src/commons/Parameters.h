// Written by Martin Steinegger martin.steinegger@snu.ac.kr
//
// Represents parameters of MMseqs2
//
#ifndef MMSEQS_PARAMETERS
#define MMSEQS_PARAMETERS
#include <string>
#include <vector>
#include <map>
#include <typeinfo>
#include <cstddef>
#include <utility>

#include "Command.h"
#include "MultiParam.h"

#define PARAMETER(x) const static int x##_ID = __COUNTER__; \
    				 MMseqsParameter x;

struct MMseqsParameter {
    const char *name;
    const char *display;
    const char *description;
    const std::type_info &type;
    void * value;
    const char * regex;
    const int uniqid;
    unsigned int category;
    bool wasSet;

    static const unsigned int COMMAND_PREFILTER = 1;
    static const unsigned int COMMAND_ALIGN = 2;
    static const unsigned int COMMAND_CLUST = 4;
    static const unsigned int COMMAND_COMMON = 8;
    static const unsigned int COMMAND_PROFILE = 16;
    static const unsigned int COMMAND_MISC = 32;
    static const unsigned int COMMAND_CLUSTLINEAR = 64;
    static const unsigned int COMMAND_EXPERT = 128;
    static const unsigned int COMMAND_HIDDEN = 256;


    MMseqsParameter(int uid, const char * n, const char *display,
                    const char * d, const std::type_info &hash,
                    void * value, const char * regex, unsigned int category = COMMAND_MISC):
            name(n), display(display), description(d), type(hash), value(value),
            regex(regex), uniqid(uid), category(category), wasSet(false){}

    void addCategory(unsigned int cat) {
        category |= cat;
    }

    void removeCategory(unsigned int cat) {
        category &= ~cat;
    }

    void replaceCategory(unsigned int cat) {
        category = cat;
    }
};


class Parameters {
public:

    static const int DBTYPE_AMINO_ACIDS = 0;
    static const int DBTYPE_NUCLEOTIDES = 1;
    static const int DBTYPE_HMM_PROFILE = 2;
    //static const int DBTYPE_PROFILE_STATE_SEQ = 3;
    //static const int DBTYPE_PROFILE_STATE_PROFILE = 4;
    static const int DBTYPE_ALIGNMENT_RES = 5;
    static const int DBTYPE_CLUSTER_RES = 6;
    static const int DBTYPE_PREFILTER_RES = 7;
    static const int DBTYPE_TAXONOMICAL_RESULT = 8;
    static const int DBTYPE_INDEX_DB = 9;
    static const int DBTYPE_CA3M_DB = 10;
    static const int DBTYPE_MSA_DB = 11;
    static const int DBTYPE_GENERIC_DB = 12;
    static const int DBTYPE_OMIT_FILE = 13;
    static const int DBTYPE_PREFILTER_REV_RES = 14;
    static const int DBTYPE_OFFSETDB = 15;
    static const int DBTYPE_DIRECTORY = 16; // needed for verification
    static const int DBTYPE_FLATFILE = 17; // needed for verification
    static const int DBTYPE_SEQTAXDB = 18; // needed for verification
    static const int DBTYPE_STDIN = 19; // needed for verification


    // don't forget to add new database types to DBReader::getDbTypeName and Parameters::PARAM_OUTPUT_DBTYPE

    static const int SEARCH_TYPE_AUTO = 0;
    static const int SEARCH_TYPE_PROTEIN = 1;
    static const int SEARCH_TYPE_TRANSLATED = 2;
    static const int SEARCH_TYPE_NUCLEOTIDES = 3;
    static const int SEARCH_TYPE_TRANS_NUCL_ALN = 4;
    // flag
    static const int SEARCH_MODE_FLAG_QUERY_AMINOACID = 1;
    static const int SEARCH_MODE_FLAG_TARGET_AMINOACID = 2;
    static const int SEARCH_MODE_FLAG_QUERY_TRANSLATED = 4;
    static const int SEARCH_MODE_FLAG_TARGET_TRANSLATED = 8;
    static const int SEARCH_MODE_FLAG_QUERY_PROFILE = 16;
    static const int SEARCH_MODE_FLAG_TARGET_PROFILE = 32;
    static const int SEARCH_MODE_FLAG_QUERY_NUCLEOTIDE = 64;
    static const int SEARCH_MODE_FLAG_TARGET_NUCLEOTIDE = 128;

    static const unsigned int ALIGNMENT_MODE_FAST_AUTO = 0;
    static const unsigned int ALIGNMENT_MODE_SCORE_ONLY = 1;
    static const unsigned int ALIGNMENT_MODE_SCORE_COV = 2;
    static const unsigned int ALIGNMENT_MODE_SCORE_COV_SEQID = 3;
    static const unsigned int ALIGNMENT_MODE_UNGAPPED = 4;

    static const unsigned int ALIGNMENT_OUTPUT_ALIGNMENT = 0;
    static const unsigned int ALIGNMENT_OUTPUT_CLUSTER = 1;

    static const unsigned int EXPAND_TRANSFER_EVALUE = 0;
    static const unsigned int EXPAND_RESCORE_BACKTRACE = 1;

    static const unsigned int PCMODE_SUBSTITUTION_SCORE = 0;
    static const unsigned int PCMODE_CONTEXT_SPECIFIC = 1;


    static const unsigned int WRITER_ASCII_MODE = 0;
    static const unsigned int WRITER_COMPRESSED_MODE = 1;
    static const unsigned int WRITER_LEXICOGRAPHIC_MODE = 2;

    // convertalis alignment
    static const int FORMAT_ALIGNMENT_BLAST_TAB = 0;
    static const int FORMAT_ALIGNMENT_SAM = 1;
    static const int FORMAT_ALIGNMENT_BLAST_WITH_LEN = 2;
    static const int FORMAT_ALIGNMENT_HTML = 3;

    // result2msa
    static const int FORMAT_MSA_CA3M = 0;
    static const int FORMAT_MSA_CA3M_CONSENSUS = 1;
    static const int FORMAT_MSA_FASTADB = 2;
    static const int FORMAT_MSA_FASTADB_SUMMARY = 3;
    static const int FORMAT_MSA_STOCKHOLM_FLAT = 4;

    // outfmt
    static const int OUTFMT_QUERY = 0;
    static const int OUTFMT_TARGET = 1;
    static const int OUTFMT_EVALUE = 2;
    static const int OUTFMT_GAPOPEN = 3;
    static const int OUTFMT_PIDENT = 4;
    static const int OUTFMT_NIDENT = 5;
    static const int OUTFMT_QSTART = 6;
    static const int OUTFMT_QEND = 7;
    static const int OUTFMT_QLEN = 8;
    static const int OUTFMT_TSTART = 9;
    static const int OUTFMT_TEND = 10;
    static const int OUTFMT_TLEN = 11;
    static const int OUTFMT_ALNLEN = 12;
    static const int OUTFMT_RAW = 13;
    static const int OUTFMT_BITS = 14;
    static const int OUTFMT_CIGAR = 15;
    static const int OUTFMT_QSEQ = 16;
    static const int OUTFMT_TSEQ = 17;
    static const int OUTFMT_QHEADER = 18;
    static const int OUTFMT_THEADER = 19;
    static const int OUTFMT_QALN = 20;
    static const int OUTFMT_TALN = 21;
    static const int OUTFMT_QFRAME = 22;
    static const int OUTFMT_TFRAME = 23;
    static const int OUTFMT_MISMATCH = 24;
    static const int OUTFMT_QCOV = 25;
    static const int OUTFMT_TCOV = 26;
    static const int OUTFMT_EMPTY = 27;
    static const int OUTFMT_QSET = 28;
    static const int OUTFMT_QSETID = 29;
    static const int OUTFMT_TSET = 30;
    static const int OUTFMT_TSETID = 31;
    static const int OUTFMT_TAXID = 32;
    static const int OUTFMT_TAXNAME = 33;
    static const int OUTFMT_TAXLIN = 34;
    static const int OUTFMT_QORFSTART = 35;
    static const int OUTFMT_QORFEND = 36;
    static const int OUTFMT_TORFSTART = 37;
    static const int OUTFMT_TORFEND = 38;
    static const int OUTFMT_FIDENT = 39;




    static std::vector<int> getOutputFormat(int formatMode, const std::string &outformat, bool &needSequences, bool &needBacktrace, bool &needFullHeaders,
                                            bool &needLookup, bool &needSource, bool &needTaxonomyMapping, bool &needTaxonomy);

    // clustering
    static const int SET_COVER = 0;
    static const int CONNECTED_COMPONENT = 1;
    static const int GREEDY = 2;
    static const int GREEDY_MEM = 3;

    // clustering
    static const int APC_ALIGNMENTSCORE=1;
    static const int APC_SEQID=2;
    // split mode
    static const int TARGET_DB_SPLIT = 0;
    static const int QUERY_DB_SPLIT = 1;
    static const int DETECT_BEST_DB_SPLIT = 2;

    // taxonomy output
    static const int TAXONOMY_OUTPUT_LCA = 0;
    static const int TAXONOMY_OUTPUT_ALIGNMENT = 1;
    static const int TAXONOMY_OUTPUT_BOTH = 2;

    // aggregate taxonomy
    static const int AGG_TAX_UNIFORM = 0;
    static const int AGG_TAX_MINUS_LOG_EVAL = 1;
    static const int AGG_TAX_SCORE = 2;

    // taxonomy search strategy
    static const int TAXONOMY_SINGLE_SEARCH = 1;
    static const int TAXONOMY_2BLCA = 2;
    static const int TAXONOMY_APPROX_2BLCA = 3;
    static const int TAXONOMY_TOP_HIT = 4;

    static const int PARSE_VARIADIC = 1;
    static const int PARSE_REST = 2;
    static const int PARSE_ALLOW_EMPTY = 4;

    // preload mode
    static const int PRELOAD_MODE_AUTO = 0;
    static const int PRELOAD_MODE_FREAD = 1;
    static const int PRELOAD_MODE_MMAP = 2;
    static const int PRELOAD_MODE_MMAP_TOUCH = 3;

    static std::string getSplitModeName(int splitMode) {
        switch (splitMode) {
            case 0: return "Target";
            case 1: return "Query";
            case 2: return "Auto";
            default: return "Error";
        }
    };

    // split
    static const int AUTO_SPLIT_DETECTION = 0;

    static const int MAX_SEQ_LEN = 65535;

    // extractalignedregion
    static const int EXTRACT_QUERY  = 1;
    static const int EXTRACT_TARGET = 2;

    static const int CLUST_HASH_DEFAULT_ALPH_SIZE = 3;
    static const int CLUST_HASH_DEFAULT_MIN_SEQ_ID = 99;
    static const int CLUST_LINEAR_DEFAULT_ALPH_SIZE = 13;
    static const int CLUST_LINEAR_DEFAULT_K = 0;
    static const int CLUST_LINEAR_KMER_PER_SEQ = 0;

    // cov mode
    static const int COV_MODE_BIDIRECTIONAL  = 0;
    static const int COV_MODE_TARGET = 1;
    static const int COV_MODE_QUERY = 2;
    static const int COV_MODE_LENGTH_QUERY = 3;
    static const int COV_MODE_LENGTH_TARGET = 4;
    static const int COV_MODE_LENGTH_SHORTER = 5;

    // seq. id mode
    static const int SEQ_ID_ALN_LEN  = 0;
    static const int SEQ_ID_SHORT = 1;
    static const int SEQ_ID_LONG = 2;

    // seq. split mode
    static const int SEQUENCE_SPLIT_MODE_HARD = 0;
    static const int SEQUENCE_SPLIT_MODE_SOFT = 1;

    // rescorediagonal
    static const int RESCORE_MODE_HAMMING = 0;
    static const int RESCORE_MODE_SUBSTITUTION = 1;
    static const int RESCORE_MODE_ALIGNMENT = 2;
    static const int RESCORE_MODE_GLOBAL_ALIGNMENT = 3;
    static const int RESCORE_MODE_WINDOW_QUALITY_ALIGNMENT = 4;

    // combinepvalperset
    static const int AGGREGATION_MODE_MULTIHIT = 0;
    static const int AGGREGATION_MODE_MIN_PVAL = 1;
    static const int AGGREGATION_MODE_PRODUCT = 2;
    static const int AGGREGATION_MODE_TRUNCATED_PRODUCT = 3;

    // header type
    static const int HEADER_TYPE_UNICLUST = 1;
    static const int HEADER_TYPE_METACLUST = 2;

    // createsubdb, filtertaxseqdb type
    static const int SUBDB_MODE_HARD = 0;
    static const int SUBDB_MODE_SOFT = 1;

    // unpackdb
    static const int UNPACK_NAME_KEY = 0;
    static const int UNPACK_NAME_ACCESSION = 1;

    // result direction
    static const int PARAM_RESULT_DIRECTION_QUERY  = 0;
    static const int PARAM_RESULT_DIRECTION_TARGET = 1;

    // path to databases
    std::string db1;
    std::string db1Index;
    std::string db1dbtype;


    std::string hdr1;
    std::string hdr1Index;
    std::string hdr1dbtype;


    std::string db2;
    std::string db2Index;
    std::string db2dbtype;


    std::string hdr2;
    std::string hdr2Index;
    std::string hdr2dbtype;


    std::string db3;
    std::string db3Index;
    std::string db3dbtype;


    std::string hdr3;
    std::string hdr3Index;
    std::string hdr3dbtype;

    std::string db4;
    std::string db4Index;
    std::string db4dbtype;

    std::string hdr4;
    std::string hdr4Index;
    std::string hdr4dbtype;

    std::string db5;
    std::string db5Index;
    std::string db5dbtype;

    std::string hdr5;
    std::string hdr5Index;
    std::string hdr5dbtype;

    std::string db6;
    std::string db6Index;
    std::string db6dbtype;

    std::string hdr6;
    std::string hdr6Index;
    std::string hdr6dbtype;


    std::vector<std::string> filenames;

    const char** restArgv;
    int restArgc;

    MultiParam<NuclAA<std::string>> scoringMatrixFile;       // path to scoring matrix
    MultiParam<NuclAA<std::string>> seedScoringMatrixFile;   // seed sub. matrix
    size_t maxSeqLen;                    // sequence length
    size_t maxResListLen;                // Maximal result list length per query
    int    verbosity;                    // log level
    int    threads;                      // Amounts of threads
    int    compressed;                   // compressed writer
    bool   removeTmpFiles;               // Do not delete temp files
    bool   includeIdentity;              // include identical ids as hit

    // PREFILTER
    float  sensitivity;                  // target sens
    int    kmerSize;                     // kmer size for the prefilter
    int    kmerScore;                    // kmer score for the prefilter
    MultiParam<NuclAA<int>> alphabetSize;                 // alphabet size for the prefilter
    int    compBiasCorrection;           // Aminoacid composiont correction
    bool   diagonalScoring;              // switch diagonal scoring
    int    exactKmerMatching;            // only exact k-mer matching
    int    maskMode;                     // mask low complex areas
    int    maskLowerCaseMode;            // mask lowercase letters in prefilter and kmermatchers

    int    minDiagScoreThr;              // min diagonal score
    int    spacedKmer;                   // Spaced Kmers
    int    split;                        // Split database in n equal chunks
    int    splitMode;                    // Split by query or target DB
    size_t splitMemoryLimit;             // Maximum memory in bytes a split can use
    size_t diskSpaceLimit;               // Maximum disk space in bytes for sliced reverse profile search
    bool   splitAA;                      // Split database by amino acid count instead
    int    preloadMode;                  // Preload mode of database
    float  scoreBias;                    // Add this bias to the score when computing the alignements
    float  realignScoreBias;             // Add this bias additionally when realigning
    int    realignMaxSeqs;               // Max alignments to realign
    std::string spacedKmerPattern;       // User-specified kmer pattern
    std::string localTmp;                // Local temporary path

    // ALIGNMENT
    int alignmentMode;                   // alignment mode 0=fastest on parameters,
                                         // 1=score only, 2=score, cov, start/end pos, 3=score, cov, start/end pos, seq.id,
    int alignmentOutputMode;             // alignment output mode 0=alignment, 1=cluster
    double evalThr;                      // e-value threshold for acceptance
    float  covThr;                       // coverage query&target threshold for acceptance
    int    covMode;                      // coverage target threshold for acceptance
    int    seqIdMode;                    // seq. id. normalize mode

    int    maxRejected;                  // after n sequences that are above eval stop
    int    maxAccept;                    // after n accepted sequences stop
    int    altAlignment;                 // show up to this many alternative alignments
    float  seqIdThr;                     // sequence identity threshold for acceptance
    int    alnLenThr;                    // min. alignment length
    bool   addBacktrace;                 // store backtrace string (M=Match, D=deletion, I=insertion)
    bool   realign;                      // realign hit with more conservative score
    MultiParam<NuclAA<int>> gapOpen;             // gap open cost
    MultiParam<NuclAA<int>> gapExtend;           // gap extension cost
    float correlationScoreWeight; // correlation score weight
    int    zdrop;                        // zdrop

    // workflow
    std::string runner;
    bool reuseLatest;

    // CLUSTERING
    int    clusteringMode;
    int    clusterSteps;
    bool   singleStepClustering;
    int    clusterReassignment;

    // SEARCH WORKFLOW
    int numIterations;
    float startSens;
    int sensSteps;
    bool exhaustiveSearch;
    int exhaustiveFilterMsa;
    int strand;
    int orfFilter;
    float orfFilterSens;
    double orfFilterEval;
    bool lcaSearch;

    // easysearch
    bool greedyBestHits;

    //CLUSTERING
    int maxIteration;                   // Maximum depth of breadth first search in connected component
    int similarityScoreType;            // Type of score to use for reassignment 1=alignment score. 2=coverage 3=sequence identity 4=E-value 5= Score per Column

    //extractorfs
    int orfMinLength;
    int orfMaxLength;
    int orfMaxGaps;
    int contigStartMode;
    int contigEndMode;
    int orfStartMode;
    std::string forwardFrames;
    std::string reverseFrames;
    bool useAllTableStarts;
    int translate;
    int createLookup;

    // convertalis
    int formatAlignmentMode;
    std::string outfmt;
    bool dbOut;

    // rescorediagonal
    int rescoreMode;
    bool wrappedScoring;
    bool filterHits;
    bool globalAlignment;
    int sortResults;

    // result2msa
    int msaFormatMode;
    bool allowDeletion;
    std::string summaryPrefix;
    bool skipQuery;

    // convertmsa
    int identifierField;

    // msa2profile
    int matchMode;
    float matchRatio;

    // result2profile
    int maskProfile;
    float filterMaxSeqId;
    double evalProfile;
    int filterMsa;
    float qsc;
    float qid;
    float covMSAThr;
    int Ndiff;
    bool wg;
    int pcmode;
    MultiParam<PseudoCounts> pca;
    MultiParam<PseudoCounts> pcb;

    // sequence2profile
    float neff;
    float tau;

    // createtsv
    bool firstSeqRepr;
    int idxSeqSrc;
    bool fullHeader;
    size_t targetTsvColumn;

    //result2stats
    std::string stat;

    // linearcluster
    int kmersPerSequence;
    MultiParam<NuclAA<float>> kmersPerSequenceScale;
    bool includeOnlyExtendable;
    bool ignoreMultiKmer;
    int hashShift;
    int pickNbest;
    int adjustKmerLength;
    int resultDirection;

    // indexdb
    int checkCompatible;
    int searchType;

    // createdb
    int identifierOffset;
    int dbType;
    int createdbMode;
    bool shuffleDatabase;

    // splitsequence
    int sequenceOverlap;
    int sequenceSplitMode;
    int headerSplitMode;

    // convert2fasta
    bool useHeaderFile;
    int writeLookup;

    // result2flat
    bool useHeader;

    // gff2db
    std::string gffType;

    // translate nucleotide
    int translationTable;
    bool addOrfStop;

    // createseqfiledb
    int minSequences;
    int maxSequences;
    bool hhFormat;

    // filterDb
    int filterColumn;
    int columnToTake;
    std::string filterColumnRegex;
    std::string filteringFile;
    std::string mappingFile;
    std::string filterExpression;
    bool positiveFilter;
    bool trimToOneColumn;
    int extractLines;
    double compValue;
    std::string compOperator;
    int sortEntries;
    bool beatsFirst;
    std::string joinDB;

    // besthitperset
    bool simpleBestHit;
    float alpha;
    bool shortOutput;
    int aggregationMode;

    // mergedbs
    std::string mergePrefixes;
    bool mergeStopEmpty;

    // summarizetabs
    float overlap;
    int msaType;

    // extractalignedregion
    int extractMode;

    // convertkb
    std::string kbColumns;

    // concatdbs
    bool preserveKeysB;
    bool takeLargerEntry;

    // offsetalignments
    int chainAlignment;
    int mergeQuery;

    // tsv2db
    int outputDbType;

    // diff
    bool useSequenceId;

    // prefixid
    std::string prefix;
    bool tsvOut;

    // clusterUpdate;
    bool recoverDeleted;

    // summarize headers
    int headerType;

    // filtertaxdb, filtertaxseqdb
    std::string taxonList;

    // view
    std::string idList;
    int idxEntryType;

    // lca
    int pickIdFrom;
    std::string lcaRanks;
    int showTaxLineage;
    std::string blacklist;

    // aggregatetax
    float majorityThr;
    int voteMode;

    // taxonomyreport
    int reportMode;

    // createtaxdb
    std::string ncbiTaxDump;
    std::string taxMappingFile;
    int taxMappingMode;
    int taxDbMode;

    // exapandaln
    int expansionMode;

    // taxonomy
    int taxonomySearchMode;
    int taxonomyOutputMode;

    // createsubdb
    int subDbMode;

    // tar2db
    std::string tarInclude;
    std::string tarExclude;

    // unpackdb
    std::string unpackSuffix;
    int unpackNameMode;

    // for modules that should handle -h themselves
    bool help;

    // tool citations
    std::map<unsigned int, const char*> citations;

    static Parameters& getInstance()
    {
        if (instance == NULL) {
            initInstance();
        }
        return *instance;
    }
    static void initInstance() {
        new Parameters;
    }

    void setDefaults();
    void parseParameters(int argc, const char *pargv[], const Command &command, bool printPar, int parseFlags,
                         int outputFlags);
    void printUsageMessage(const Command& command, unsigned int outputFlag, const char* extraText = NULL);
    void printParameters(const std::string &module, int argc, const char* pargv[],
                         const std::vector<MMseqsParameter*> &par);

    void checkIfDatabaseIsValid(const Command& command, int argc, const char** argv, bool isStartVar, bool isMiddleVar, bool isEndVar);

    std::vector<MMseqsParameter*> removeParameter(const std::vector<MMseqsParameter*>& par, const MMseqsParameter& x);

    PARAMETER(PARAM_S)
    PARAMETER(PARAM_K)
    PARAMETER(PARAM_THREADS)
    PARAMETER(PARAM_COMPRESSED)
    PARAMETER(PARAM_ALPH_SIZE)
    PARAMETER(PARAM_MAX_SEQ_LEN)
    PARAMETER(PARAM_DIAGONAL_SCORING)
    PARAMETER(PARAM_EXACT_KMER_MATCHING)
    PARAMETER(PARAM_MASK_RESIDUES)
    PARAMETER(PARAM_MASK_LOWER_CASE)

    PARAMETER(PARAM_MIN_DIAG_SCORE)
    PARAMETER(PARAM_K_SCORE)
    PARAMETER(PARAM_MAX_SEQS)
    PARAMETER(PARAM_SPLIT)
    PARAMETER(PARAM_SPLIT_MODE)
    PARAMETER(PARAM_SPLIT_MEMORY_LIMIT)
    PARAMETER(PARAM_DISK_SPACE_LIMIT)
    PARAMETER(PARAM_SPLIT_AMINOACID)
    PARAMETER(PARAM_SUB_MAT)
    PARAMETER(PARAM_SEED_SUB_MAT)
    PARAMETER(PARAM_NO_COMP_BIAS_CORR)
    PARAMETER(PARAM_SPACED_KMER_MODE)
    PARAMETER(PARAM_REMOVE_TMP_FILES)
    PARAMETER(PARAM_INCLUDE_IDENTITY)
    PARAMETER(PARAM_PRELOAD_MODE)
    PARAMETER(PARAM_SPACED_KMER_PATTERN)
    PARAMETER(PARAM_LOCAL_TMP)
    std::vector<MMseqsParameter*> prefilter;
    std::vector<MMseqsParameter*> ungappedprefilter;

    // alignment
    PARAMETER(PARAM_ALIGNMENT_MODE)
    PARAMETER(PARAM_ALIGNMENT_OUTPUT_MODE)
    PARAMETER(PARAM_E)
    PARAMETER(PARAM_C)
    PARAMETER(PARAM_COV_MODE)
    PARAMETER(PARAM_SEQ_ID_MODE)
    PARAMETER(PARAM_MAX_REJECTED)
    PARAMETER(PARAM_MAX_ACCEPT)
    PARAMETER(PARAM_ADD_BACKTRACE)
    PARAMETER(PARAM_REALIGN)
    PARAMETER(PARAM_MIN_SEQ_ID)
    PARAMETER(PARAM_MIN_ALN_LEN)
    PARAMETER(PARAM_SCORE_BIAS)
<<<<<<< HEAD
    PARAMETER(PARAM_REALIGN_SCORE_BIAS)
    PARAMETER(PARAM_REALIGN_MAX_SEQS)
=======
    PARAMETER(PARAM_CORR_SCORE_WEIGHT)
>>>>>>> 22a7bfa2
    PARAMETER(PARAM_ALT_ALIGNMENT)
    PARAMETER(PARAM_GAP_OPEN)
    PARAMETER(PARAM_GAP_EXTEND)
    PARAMETER(PARAM_ZDROP)

    // clustering
    PARAMETER(PARAM_CLUSTER_MODE)
    PARAMETER(PARAM_CLUSTER_STEPS)
    PARAMETER(PARAM_CASCADED)
    PARAMETER(PARAM_CLUSTER_REASSIGN)

    // affinity clustering
    PARAMETER(PARAM_MAXITERATIONS)
    PARAMETER(PARAM_SIMILARITYSCORE)

    // logging
    PARAMETER(PARAM_V)
    std::vector<MMseqsParameter*> clust;

    // format alignment
    PARAMETER(PARAM_FORMAT_MODE)
    PARAMETER(PARAM_FORMAT_OUTPUT)
    PARAMETER(PARAM_DB_OUTPUT)

    // rescoremode
    PARAMETER(PARAM_RESCORE_MODE)
    PARAMETER(PARAM_WRAPPED_SCORING)
    PARAMETER(PARAM_FILTER_HITS)
    PARAMETER(PARAM_SORT_RESULTS)

    // result2msa
    PARAMETER(PARAM_MSA_FORMAT_MODE)
    PARAMETER(PARAM_ALLOW_DELETION)
    PARAMETER(PARAM_SUMMARY_PREFIX)
    PARAMETER(PARAM_SKIP_QUERY)

    // convertmsa
    PARAMETER(PARAM_IDENTIFIER_FIELD)

    // msa2profile
    PARAMETER(PARAM_MATCH_MODE)
    PARAMETER(PARAM_MATCH_RATIO)

    // result2profile
    PARAMETER(PARAM_MASK_PROFILE)
    PARAMETER(PARAM_E_PROFILE)
    PARAMETER(PARAM_FILTER_MSA)
    PARAMETER(PARAM_FILTER_MAX_SEQ_ID)
    PARAMETER(PARAM_FILTER_QSC)
    PARAMETER(PARAM_FILTER_QID)
    PARAMETER(PARAM_FILTER_COV)
    PARAMETER(PARAM_FILTER_NDIFF)
    PARAMETER(PARAM_WG)
    PARAMETER(PARAM_PC_MODE)
    PARAMETER(PARAM_PCA)
    PARAMETER(PARAM_PCB)

    // sequence2profile
    PARAMETER(PARAM_NEFF)
    PARAMETER(PARAM_TAU)

    // createtsv
    PARAMETER(PARAM_TARGET_COLUMN)
    PARAMETER(PARAM_FIRST_SEQ_REP_SEQ)
    PARAMETER(PARAM_FULL_HEADER)
    PARAMETER(PARAM_IDX_SEQ_SRC)

    // result2stat
    PARAMETER(PARAM_STAT)

    // linearcluster
    PARAMETER(PARAM_KMER_PER_SEQ)
    PARAMETER(PARAM_KMER_PER_SEQ_SCALE)
    PARAMETER(PARAM_INCLUDE_ONLY_EXTENDABLE)
    PARAMETER(PARAM_IGNORE_MULTI_KMER)
    PARAMETER(PARAM_HASH_SHIFT)
    PARAMETER(PARAM_PICK_N_SIMILAR)
    PARAMETER(PARAM_ADJUST_KMER_LEN)
    PARAMETER(PARAM_RESULT_DIRECTION)
    // workflow
    PARAMETER(PARAM_RUNNER)
    PARAMETER(PARAM_REUSELATEST)

    // search workflow
    PARAMETER(PARAM_NUM_ITERATIONS)
    PARAMETER(PARAM_START_SENS)
    PARAMETER(PARAM_SENS_STEPS)
    PARAMETER(PARAM_EXHAUSTIVE_SEARCH)
    PARAMETER(PARAM_EXHAUSTIVE_SEARCH_FILTER)
    PARAMETER(PARAM_STRAND)
    PARAMETER(PARAM_ORF_FILTER)
    PARAMETER(PARAM_ORF_FILTER_S)
    PARAMETER(PARAM_ORF_FILTER_E)
    PARAMETER(PARAM_LCA_SEARCH)

    // easysearch
    PARAMETER(PARAM_GREEDY_BEST_HITS)

    // extractorfs
    PARAMETER(PARAM_ORF_MIN_LENGTH)
    PARAMETER(PARAM_ORF_MAX_LENGTH)
    PARAMETER(PARAM_ORF_MAX_GAP)
    PARAMETER(PARAM_CONTIG_START_MODE)
    PARAMETER(PARAM_CONTIG_END_MODE)
    PARAMETER(PARAM_ORF_START_MODE)
    PARAMETER(PARAM_ORF_FORWARD_FRAMES)
    PARAMETER(PARAM_ORF_REVERSE_FRAMES)
    PARAMETER(PARAM_USE_ALL_TABLE_STARTS)
    PARAMETER(PARAM_TRANSLATE)
    PARAMETER(PARAM_CREATE_LOOKUP)

    // indexdb
    PARAMETER(PARAM_CHECK_COMPATIBLE)
    PARAMETER(PARAM_SEARCH_TYPE)

    // createdb
    PARAMETER(PARAM_USE_HEADER) // also used by extractorfs
    PARAMETER(PARAM_ID_OFFSET)  // same
    PARAMETER(PARAM_DB_TYPE)
    PARAMETER(PARAM_CREATEDB_MODE)
    PARAMETER(PARAM_SHUFFLE)
    PARAMETER(PARAM_WRITE_LOOKUP)

    // convert2fasta
    PARAMETER(PARAM_USE_HEADER_FILE)

    // split sequence
    PARAMETER(PARAM_SEQUENCE_OVERLAP)
    PARAMETER(PARAM_SEQUENCE_SPLIT_MODE)
    PARAMETER(PARAM_HEADER_SPLIT_MODE)

    // gff2db
    PARAMETER(PARAM_GFF_TYPE)

    // translate_nucleotide
    PARAMETER(PARAM_TRANSLATION_TABLE)
    PARAMETER(PARAM_ADD_ORF_STOP)

    // createseqfiledb
    PARAMETER(PARAM_MIN_SEQUENCES)
    PARAMETER(PARAM_MAX_SEQUENCES)
    PARAMETER(PARAM_HH_FORMAT)

    // filterDb
    PARAMETER(PARAM_FILTER_COL)
    PARAMETER(PARAM_COLUMN_TO_TAKE)
    PARAMETER(PARAM_FILTER_REGEX)
    PARAMETER(PARAM_FILTER_POS)
    PARAMETER(PARAM_FILTER_FILE)
    PARAMETER(PARAM_FILTER_EXPRESSION)
    PARAMETER(PARAM_MAPPING_FILE)
    PARAMETER(PARAM_TRIM_TO_ONE_COL)
    PARAMETER(PARAM_EXTRACT_LINES)
    PARAMETER(PARAM_COMP_OPERATOR)
    PARAMETER(PARAM_COMP_VALUE)
    PARAMETER(PARAM_SORT_ENTRIES)
    PARAMETER(PARAM_BEATS_FIRST)
    PARAMETER(PARAM_JOIN_DB)

    //besthitperset
    PARAMETER(PARAM_SIMPLE_BEST_HIT)
    PARAMETER(PARAM_ALPHA)
    PARAMETER(PARAM_SHORT_OUTPUT)
    PARAMETER(PARAM_AGGREGATION_MODE)

    // concatdb
    PARAMETER(PARAM_PRESERVEKEYS)
    PARAMETER(PARAM_TAKE_LARGER_ENTRY)

    // offsetalignment
    PARAMETER(PARAM_CHAIN_ALIGNMENT)
    PARAMETER(PARAM_MERGE_QUERY)


    // tsv2db
    PARAMETER(PARAM_OUTPUT_DBTYPE)

    // diff
    PARAMETER(PARAM_USESEQID)

    // prefixid
    PARAMETER(PARAM_PREFIX)
    PARAMETER(PARAM_TSV)

    // summarize headers
    PARAMETER(PARAM_HEADER_TYPE)

    // mergedbs
    PARAMETER(PARAM_MERGE_PREFIXES)
    PARAMETER(PARAM_MERGE_STOP_EMPTY)

    // summarizetabs
    PARAMETER(PARAM_OVERLAP)

    // extractdomains
    PARAMETER(PARAM_MSA_TYPE)

    // extract aligned region
    PARAMETER(PARAM_EXTRACT_MODE)

    // convertkb
    PARAMETER(PARAM_KB_COLUMNS)

    // clusterupdate
    PARAMETER(PARAM_RECOVER_DELETED)

    // filtertaxdb, filtertaxseqdb
    PARAMETER(PARAM_TAXON_LIST)

    // view
    PARAMETER(PARAM_ID_LIST)
    PARAMETER(PARAM_IDX_ENTRY_TYPE)

    // lca, addtaxonomy and aggregatetax
    PARAMETER(PARAM_PICK_ID_FROM)
    PARAMETER(PARAM_LCA_RANKS)
    PARAMETER(PARAM_BLACKLIST)
    PARAMETER(PARAM_TAXON_ADD_LINEAGE)

    // aggregatetax
    PARAMETER(PARAM_MAJORITY)
    PARAMETER(PARAM_VOTE_MODE)

    // taxonomyreport
    PARAMETER(PARAM_REPORT_MODE)

    // createtaxdb
    PARAMETER(PARAM_NCBI_TAX_DUMP)
    PARAMETER(PARAM_TAX_MAPPING_FILE)
    PARAMETER(PARAM_TAX_MAPPING_MODE)
    PARAMETER(PARAM_TAX_DB_MODE)

    // exapandaln
    PARAMETER(PARAM_EXPANSION_MODE)

    // taxonomy
    PARAMETER(PARAM_LCA_MODE)
    PARAMETER(PARAM_TAX_OUTPUT_MODE)

    // createsubdb
    PARAMETER(PARAM_SUBDB_MODE)

    // tar2db
    PARAMETER(PARAM_TAR_INCLUDE)
    PARAMETER(PARAM_TAR_EXCLUDE)

    // unpackdb
    PARAMETER(PARAM_UNPACK_SUFFIX)
    PARAMETER(PARAM_UNPACK_NAME_MODE)

    // for modules that should handle -h themselves
    PARAMETER(PARAM_HELP)
    PARAMETER(PARAM_HELP_LONG)

    struct PredefinedSubstitutionMatrix{
        std::string name;
        const unsigned char * subMatData;
        unsigned int subMatDataLen;
        PredefinedSubstitutionMatrix(const char * name, const unsigned char * subMatData, const unsigned int subMatDataLen)
                : name(name), subMatData(subMatData), subMatDataLen(subMatDataLen) {}

    };
    std::vector<PredefinedSubstitutionMatrix> substitutionMatrices;

    std::vector<MMseqsParameter*> empty;
    std::vector<MMseqsParameter*> onlyverbosity;
    std::vector<MMseqsParameter*> view;
    std::vector<MMseqsParameter*> verbandcompression;
    std::vector<MMseqsParameter*> onlythreads;
    std::vector<MMseqsParameter*> threadsandcompression;

    std::vector<MMseqsParameter*> alignall;
    std::vector<MMseqsParameter*> align;
    std::vector<MMseqsParameter*> rescorediagonal;
    std::vector<MMseqsParameter*> alignbykmer;
    std::vector<MMseqsParameter*> createFasta;
    std::vector<MMseqsParameter*> convertprofiledb;
    std::vector<MMseqsParameter*> sequence2profile;
    std::vector<MMseqsParameter*> result2profile;
    std::vector<MMseqsParameter*> result2msa;
    std::vector<MMseqsParameter*> result2dnamsa;
    std::vector<MMseqsParameter*> filterresult;
    std::vector<MMseqsParameter*> convertmsa;
    std::vector<MMseqsParameter*> msa2profile;
    std::vector<MMseqsParameter*> createtsv;
    std::vector<MMseqsParameter*> result2stats;
    std::vector<MMseqsParameter*> extractorfs;
    std::vector<MMseqsParameter*> extractframes;
    std::vector<MMseqsParameter*> orftocontig;
    std::vector<MMseqsParameter*> reverseseq;
    std::vector<MMseqsParameter*> splitdb;
    std::vector<MMseqsParameter*> splitsequence;
    std::vector<MMseqsParameter*> indexdb;
    std::vector<MMseqsParameter*> kmerindexdb;
    std::vector<MMseqsParameter*> createindex;
    std::vector<MMseqsParameter*> createlinindex;
    std::vector<MMseqsParameter*> convertalignments;
    std::vector<MMseqsParameter*> createdb;
    std::vector<MMseqsParameter*> convert2fasta;
    std::vector<MMseqsParameter*> result2flat;
    std::vector<MMseqsParameter*> result2repseq;
    std::vector<MMseqsParameter*> gff2db;
    std::vector<MMseqsParameter*> clusthash;
    std::vector<MMseqsParameter*> kmermatcher;
    std::vector<MMseqsParameter*> kmersearch;
    std::vector<MMseqsParameter*> countkmer;
    std::vector<MMseqsParameter*> easylinclustworkflow;
    std::vector<MMseqsParameter*> linclustworkflow;
    std::vector<MMseqsParameter*> easysearchworkflow;
    std::vector<MMseqsParameter*> searchworkflow;
    std::vector<MMseqsParameter*> linsearchworkflow;
    std::vector<MMseqsParameter*> easylinsearchworkflow;
    std::vector<MMseqsParameter*> mapworkflow;
    std::vector<MMseqsParameter*> easyclusterworkflow;
    std::vector<MMseqsParameter*> clusterworkflow;
    std::vector<MMseqsParameter*> clusterUpdateSearch;
    std::vector<MMseqsParameter*> clusterUpdateClust;
    std::vector<MMseqsParameter*> mergeclusters;
    std::vector<MMseqsParameter*> clusterUpdate;
    std::vector<MMseqsParameter*> translatenucs;
    std::vector<MMseqsParameter*> swapresult;
    std::vector<MMseqsParameter*> swapdb;
    std::vector<MMseqsParameter*> createseqfiledb;
    std::vector<MMseqsParameter*> filterDb;
    std::vector<MMseqsParameter*> offsetalignment;
    std::vector<MMseqsParameter*> proteinaln2nucl;
    std::vector<MMseqsParameter*> subtractdbs;
    std::vector<MMseqsParameter*> diff;
    std::vector<MMseqsParameter*> concatdbs;
    std::vector<MMseqsParameter*> mergedbs;
    std::vector<MMseqsParameter*> summarizeheaders;
    std::vector<MMseqsParameter*> prefixid;
    std::vector<MMseqsParameter*> summarizeresult;
    std::vector<MMseqsParameter*> summarizetabs;
    std::vector<MMseqsParameter*> extractdomains;
    std::vector<MMseqsParameter*> extractalignedregion;
    std::vector<MMseqsParameter*> convertkb;
    std::vector<MMseqsParameter*> tsv2db;
    std::vector<MMseqsParameter*> lca;
    std::vector<MMseqsParameter*> majoritylca;
    std::vector<MMseqsParameter*> addtaxonomy;
    std::vector<MMseqsParameter*> taxonomyreport;
    std::vector<MMseqsParameter*> filtertaxdb;
    std::vector<MMseqsParameter*> filtertaxseqdb;
    std::vector<MMseqsParameter*> aggregatetax;
    std::vector<MMseqsParameter*> aggregatetaxweights;
    std::vector<MMseqsParameter*> taxonomy;
    std::vector<MMseqsParameter*> easytaxonomy;
    std::vector<MMseqsParameter*> createsubdb;
    std::vector<MMseqsParameter*> renamedbkeys;
    std::vector<MMseqsParameter*> createtaxdb;
    std::vector<MMseqsParameter*> profile2pssm;
    std::vector<MMseqsParameter*> profile2seq;
    std::vector<MMseqsParameter*> besthitbyset;
    std::vector<MMseqsParameter*> combinepvalbyset;
    std::vector<MMseqsParameter*> multihitdb;
    std::vector<MMseqsParameter*> multihitsearch;
    std::vector<MMseqsParameter*> expandaln;
    std::vector<MMseqsParameter*> expand2profile;
    std::vector<MMseqsParameter*> sortresult;
    std::vector<MMseqsParameter*> enrichworkflow;
    std::vector<MMseqsParameter*> databases;
    std::vector<MMseqsParameter*> tar2db;

    std::vector<MMseqsParameter*> combineList(const std::vector<MMseqsParameter*> &par1,
                                             const std::vector<MMseqsParameter*> &par2);

    size_t hashParameter(const std::vector<DbType> &dbtypes, const std::vector<std::string> &filenames, const std::vector<MMseqsParameter*> &par);

    std::string createParameterString(const std::vector<MMseqsParameter*> &vector, bool wasSet = false);

    void overrideParameterDescription(MMseqsParameter& par, const char *description, const char *regex = NULL, int category = 0);

    static std::vector<std::string> findMissingTaxDbFiles(const std::string &filename);
    static void printTaxDbError(const std::string &filename, const std::vector<std::string>& missingFiles);

    static bool isEqualDbtype(const int type1, const int type2) {
        return ((type1 & 0x3FFFFFFF) == (type2 & 0x3FFFFFFF));
    }

    static const char* getDbTypeName(int dbtype) {
        switch (dbtype & 0x7FFFFFFF) {
            case DBTYPE_AMINO_ACIDS: return "Aminoacid";
            case DBTYPE_NUCLEOTIDES: return "Nucleotide";
            case DBTYPE_HMM_PROFILE: return "Profile";
            case DBTYPE_ALIGNMENT_RES: return "Alignment";
            case DBTYPE_CLUSTER_RES: return "Clustering";
            case DBTYPE_PREFILTER_RES: return "Prefilter";
            case DBTYPE_TAXONOMICAL_RESULT: return "Taxonomy";
            case DBTYPE_INDEX_DB: return "Index";
            case DBTYPE_CA3M_DB: return "CA3M";
            case DBTYPE_MSA_DB: return "MSA";
            case DBTYPE_GENERIC_DB: return "Generic";
            case DBTYPE_PREFILTER_REV_RES: return "Bi-directional prefilter";
            case DBTYPE_OFFSETDB: return "Offsetted headers";
            case DBTYPE_DIRECTORY: return "Directory";
            case DBTYPE_FLATFILE: return "Flatfile";
            case DBTYPE_STDIN: return "stdin";

            default: return "Unknown";
        }
    }

protected:
    Parameters();
    static Parameters* instance;

private:
    Parameters(Parameters const&);
    void operator=(Parameters const&);
};

#endif<|MERGE_RESOLUTION|>--- conflicted
+++ resolved
@@ -723,12 +723,9 @@
     PARAMETER(PARAM_MIN_SEQ_ID)
     PARAMETER(PARAM_MIN_ALN_LEN)
     PARAMETER(PARAM_SCORE_BIAS)
-<<<<<<< HEAD
     PARAMETER(PARAM_REALIGN_SCORE_BIAS)
     PARAMETER(PARAM_REALIGN_MAX_SEQS)
-=======
     PARAMETER(PARAM_CORR_SCORE_WEIGHT)
->>>>>>> 22a7bfa2
     PARAMETER(PARAM_ALT_ALIGNMENT)
     PARAMETER(PARAM_GAP_OPEN)
     PARAMETER(PARAM_GAP_EXTEND)
