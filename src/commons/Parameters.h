--- conflicted
+++ resolved
@@ -392,14 +392,10 @@
     //PARAMETER(PARAM_FIRST_SEQ_REP_SEQ)
 //    PARAMETER(PARAM_NO_PRUNING)
 
-<<<<<<< HEAD
-    // result2stats
-=======
     // createtsv
     PARAMETER(PARAM_FIRST_SEQ_REP_SEQ)
     
     // result2stat
->>>>>>> 9ecd14cb
     PARAMETER(PARAM_STAT)
 
     // linearcluster
