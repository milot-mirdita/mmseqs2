#ifndef MMSEQS_FILEUTIL_H
#define MMSEQS_FILEUTIL_H

#include <cstdio>
#include <list>
#include <string>
#include <vector>
#include <cstddef>
#include <utility>
#include "Parameters.h"

class FileUtil {

public:
    static bool fileExists(const char *fileName);

    static bool directoryExists(const char *directoryName);

    static FILE* openFileOrDie(const char *fileName, const char *mode, bool shouldExist);

    static size_t countLines(const char *name);

    static bool makeDir(const char *dirName, const int mode = 0700);

    static void deleteTempFiles(const std::list<std::string> &tmpFiles);

    static std::string getHashFromSymLink(const std::string path);

    static void* mmapFile(FILE * file, size_t *dataSize);

    static void munmapData(void * ptr, size_t dataSize);

    static void writeFile(const std::string &pathToFile, const unsigned char *sh, size_t len);

    static std::string dirName(const std::string &file);

    static std::string baseName(const std::string &file);

    static size_t getFreeSpace(const char *dir);

    static void symlinkAlias(const std::string &file, const std::string &alias);
    static void symlinkAbs(const std::string &target, const std::string &link);

    static size_t getFileSize(const std::string &fileName);

    static bool symlinkExists(const std::string &path);

    static void copyFile(const char *src, const char *dst);

    static FILE *openAndDelete(const char *fileName, const char *mode);

    static std::vector<std::string> findDatafiles(const char * datafiles);

    static void remove(const char * file);

    static void move(const char * src, const char * dst);

    static int parseDbType(const char *name);
<<<<<<< HEAD
=======

    static std::string createTemporaryDirectory(const std::string& basePath, const std::string& subDirectory);
>>>>>>> e601ea0c
};


#endif //MMSEQS_FILEUTIL_H<|MERGE_RESOLUTION|>--- conflicted
+++ resolved
@@ -56,11 +56,8 @@
     static void move(const char * src, const char * dst);
 
     static int parseDbType(const char *name);
-<<<<<<< HEAD
-=======
 
     static std::string createTemporaryDirectory(const std::string& basePath, const std::string& subDirectory);
->>>>>>> e601ea0c
 };
 
 
