--- conflicted
+++ resolved
@@ -75,11 +75,12 @@
 
 class Sequence {
 public:
-    Sequence(size_t maxLen, int seqType, const BaseMatrix *subMat,  const unsigned int kmerSize, const bool spaced, const bool aaBiasCorrection, bool shouldAddPC = true, const std::string& userSpacedKmerPattern = "");
+    Sequence(size_t maxLen, int seqType, const BaseMatrix *subMat,  const unsigned int kmerSize, const bool spaced, const bool aaBiasCorrection,
+             bool shouldAddPC = true, const std::string& userSpacedKmerPattern = "");
     ~Sequence();
 
     // Map char -> int
-    void mapSequence(size_t id, unsigned int dbKey, const char *seq, unsigned int seqLen, bool mapProfileScores = true);
+    void mapSequence(size_t id, unsigned int dbKey, const char *seq, unsigned int seqLen);
 
     // map sequence from SequenceLookup
     void mapSequence(size_t id, unsigned int dbKey, std::pair<const unsigned char *, const unsigned int> data);
@@ -403,7 +404,7 @@
         if (Parameters::isEqualDbtype(seqType, Parameters::DBTYPE_HMM_PROFILE)) {
             nextProfileKmer();
             for (unsigned int i = 0; i < this->kmerSize; i++) {
-                    kmerWindow[i] = 0;
+                kmerWindow[i] = 0;
             }
             return kmerWindow;
         }
@@ -434,10 +435,69 @@
     // reverse the sequence for the match statistics calculation
     void reverse();
 
-<<<<<<< HEAD
+    std::pair<const char *, unsigned int> getSpacedPattern(bool spaced, unsigned int kmerSize);
+
+    std::pair<const char *, unsigned int> parseSpacedPattern(unsigned int kmerSize, bool spaced, const std::string& spacedKmerPattern);
+
+    const unsigned char *getAAPosInSpacedPattern() { return aaPosInSpacedPattern; }
+
+    void printPSSM();
+
+    void printProfileStatePSSM();
+
+    int8_t const* getAlignmentProfile() const {
+        return profile_for_alignment;
+    }
+
+    int getSequenceType() const {
+        return seqType;
+    }
+
+    unsigned int getEffectiveKmerSize() {
+        return spacedPatternSize;
+    }
+
+    static unsigned char scoreMask(float prob) {
+        unsigned char charProb = MathUtil::convertFloatToChar(prob);
+        // avoid 0
+        return charProb + 1;
+    }
+
+    static float scoreUnmask(unsigned char score) {
+        float prob = MathUtil::convertCharToFloat(score-1);
+        return prob;
+    }
+
+    static float probaToBitScore(double proba, double pBack) {
+        // No score bias when profile proba stored in file
+        return MathUtil::flog2(proba / pBack);
+    }
+
+    static float scoreToProba(short score, double pBack, double bitFactor, double scoreBias) {
+        if (score == -127) {
+            return 0.0;
+        }
+        double dblScore = static_cast<double>(score);
+        // No score bias when profile probability stored in file
+        return MathUtil::fpow2((float)(dblScore - scoreBias) / bitFactor) * pBack;
+    }
+
+    const char *getSeqData() {
+        return seqData;
+    }
+
+    const std::string &getUserSpacedKmerPattern() const {
+        return userSpacedKmerPattern;
+    }
+
+    static const size_t PROFILE_AA_SIZE = 20;
+    // 20 AA, 1 query, 1 consensus, 2 for Neff M,
+    static const size_t PROFILE_READIN_SIZE = 23;
+    // (PROFILE_AA_SIZE / SIMD_SIZE) + 1 * SIMD_SIZE
+    const size_t PROFILE_ROW_SIZE = (((size_t) PROFILE_AA_SIZE / (VECSIZE_INT * 4)) + 1) * (VECSIZE_INT * 4);
 
     // submat
-    BaseMatrix * subMat;
+    BaseMatrix *subMat;
 
     // length of sequence
     int L;
@@ -453,12 +513,7 @@
     unsigned int    *profile_index;
     float           *neffM;
     float           *pseudocountsWeight;
-    // (PROFILE_AA_SIZE / SIMD_SIZE) + 1 * SIMD_SIZE
-    size_t profile_row_size;
-
-    static const size_t PROFILE_AA_SIZE = 20;
-    // 20 AA, 1 query, 1 consensus, 2 for Neff M,
-    static const size_t PROFILE_READIN_SIZE = 23;
+
     ScoreMatrix **profile_matrix;
     // Memory layout of this profile is qL * AA
     //   Query length
@@ -468,103 +523,6 @@
     // Y -1  -3  -2  -1  -4  -2  -2  -3  -1  -3  -2  -2   7  -1  -2  -1  -1  -2  -5  -3
     int8_t *profile_for_alignment;
 
-=======
->>>>>>> 96d452cb
-    std::pair<const char *, unsigned int> getSpacedPattern(bool spaced, unsigned int kmerSize);
-
-    std::pair<const char *, unsigned int> parseSpacedPattern(unsigned int kmerSize, bool spaced, const std::string& spacedKmerPattern);    
-
-    const unsigned char *getAAPosInSpacedPattern() { return aaPosInSpacedPattern; }
-
-    void printPSSM();
-
-
-    int8_t const* getAlignmentProfile() const {
-        return profile_for_alignment;
-    }
-
-    int getSequenceType() const {
-        return seqType;
-    }
-
-    unsigned int getEffectiveKmerSize() {
-        return spacedPatternSize;
-    }
-
-    static unsigned char scoreMask(float prob) {
-        unsigned char charProb = MathUtil::convertFloatToChar(prob);
-        // avoid 0
-        return charProb + 1;
-    }
-
-    static float scoreUnmask(unsigned char score) {
-        float prob = MathUtil::convertCharToFloat(score-1);
-        return prob;
-    }
-
-    static float probaToBitScore(double proba, double pBack) {
-        // No score bias when profile proba stored in file
-        return MathUtil::flog2(proba / pBack);
-    }
-
-    static float scoreToProba(short score, double pBack, double bitFactor, double scoreBias) {
-        if (score == -127) {
-            return 0.0;
-        }
-        double dblScore = static_cast<double>(score);
-        // No score bias when profile probability stored in file
-        return MathUtil::fpow2((float)(dblScore - scoreBias) / bitFactor) * pBack;
-    }
-
-<<<<<<< HEAD
-=======
-    const float *getProfile() {
-        return profile;
-    }
-
->>>>>>> 96d452cb
-    const char *getSeqData() {
-        return seqData;
-    }
-
-    const std::string &getUserSpacedKmerPattern() const {
-        return userSpacedKmerPattern;
-    }
-
-    static const size_t PROFILE_AA_SIZE = 20;
-    // 20 AA, 1 query, 1 consensus, 2 for Neff M,
-    static const size_t PROFILE_READIN_SIZE = 23;
-    // (PROFILE_AA_SIZE / SIMD_SIZE) + 1 * SIMD_SIZE
-    const size_t PROFILE_ROW_SIZE = (((size_t) PROFILE_AA_SIZE / (VECSIZE_INT * 4)) + 1) * (VECSIZE_INT * 4);
-
-    // submat
-    BaseMatrix *subMat;
-
-    // length of sequence
-    int L;
-
-    // each amino acid coded as integer
-    unsigned char *numSequence;
-
-    // each consensus amino acid as integer (PROFILE ONLY)
-    unsigned char *numConsensusSequence;
-
-    // Contains profile information
-    short           *profile_score;
-    unsigned int    *profile_index;
-    float           *profile;
-    float           *neffM;
-    float           *pseudocountsWeight;
-
-    ScoreMatrix **profile_matrix;
-    // Memory layout of this profile is qL * AA
-    //   Query length
-    // A  -1  -3  -2  -1  -4  -2  -2  -3  -1  -3  -2  -2   7  -1  -2  -1  -1  -2  -5  -3
-    // C  -1  -4   2   5  -3  -2   0  -3   1  -3  -2   0  -1   2   0   0  -1  -3  -4  -2
-    // ...
-    // Y -1  -3  -2  -1  -4  -2  -2  -3  -1  -3  -2  -2   7  -1  -2  -1  -1  -2  -5  -3
-    int8_t *profile_for_alignment;
-
 private:
     void mapSequence(const char *seq, unsigned int dataLen);
     // read next kmer profile in profile_matrix
@@ -612,16 +570,11 @@
 
     // spaced pattern
     bool spaced;
-    
+
     // should add pseudo-counts when loading the profile?
     bool shouldAddPC;
 
-<<<<<<< HEAD
-    //spaced kmer pattern
-    const std::string spacedKmerPattern;
-
-=======
+    // user kmer pattern
     std::string userSpacedKmerPattern;
->>>>>>> 96d452cb
 };
 #endif