#include "MultiParam.h"
template <> const int NuclAA<int>::max(INT_MAX);
template <> const std::string NuclAA<int>::constFirst = "nucl";
template <> const std::string NuclAA<int>::parseStr = "%d";
template <> const std::string NuclAA<int>::constSecond = "aa";

template <> const float NuclAA<float>::max(FLT_MAX);
template <> const std::string NuclAA<float>::constFirst = "nucl";
template <> const std::string NuclAA<float>::parseStr = "%f";
template <> const std::string NuclAA<float>::constSecond = "aa";

template <> const std::string NuclAA<std::string>::max("INVALID");
template <> const std::string NuclAA<std::string>::constFirst = "nucl";
template <> const std::string NuclAA<std::string>::parseStr = "%s";
template <> const std::string NuclAA<std::string>::constSecond = "aa";

const float PseudoCounts::max(FLT_MAX);
const std::string PseudoCounts::constFirst = "substitution";
const std::string PseudoCounts::parseStr = "%f";
const std::string PseudoCounts::constSecond = "context";



template <typename T>
MultiParam<T>::MultiParam(const char* parametercstring){
    if (strchr(parametercstring, ',') != NULL) {
        std::vector<std::string> params = Util::split(parametercstring,",");
        if(params.size() == 2){
            for(size_t i = 0; i < params.size();i++) {
                if (params[i].rfind(T::constFirst +":", 0) == 0) {
                    std::vector<std::string> pair = Util::split(params[i],":");
                    values.first = T::max;
                    if(pair.size() == 2) {
                        if(assign(pair[1], values.first) != 1){
                            values.first = T::max;
                        }
                    }
                }
                if (params[i].rfind(T::constSecond +":", 0) == 0) {
                    std::vector<std::string> pair = Util::split(params[i],":");
                    values.second = T::max;
                    if(pair.size() == 2) {
                        if(assign(pair[1], values.second)!=1){
                            values.second = T::max;
                        }
                    }
                }
            }
        } else {
            values.first = T::max;
            values.second = T::max;
        }
    } else {
        if (sscanf(parametercstring, T::parseStr.c_str(), &values.second) != 1) {
            values.first = T::max;
            values.second = T::max;
        }
        else
<<<<<<< HEAD
            nucleotides = aminoacids;
    }
}


template class MultiParam<int>;
template class MultiParam<float>;

/* explicit implementation for MultiParam<char*> */

MultiParam<char*>::MultiParam(const char*  aminoacids, const char*  nucleotides) {
    this->nucleotides = strdup(nucleotides);
    this->aminoacids = strdup(aminoacids);
}

MultiParam<char*>::MultiParam(const char* filename) {
    const char *split;
    if ((split = strchr(filename, ',')) != NULL) {
        const char* first = filename;
        const char* second = split + 1;
        if (strncmp("aa:", first, strlen("aa:")) == 0 && strncmp("nucl:", second, strlen("nucl:")) == 0) {
            aminoacids = strndup(first + 3, split - first - 5);
            nucleotides = strdup(second + 5);
        } else if (strncmp("nucl:", first, strlen("nucl:")) == 0 && strncmp("aa:", second, strlen("aa:")) == 0) {
            nucleotides = strndup(first + 5, split - first - 5);
            aminoacids = strdup(second + 3);
        } else {
            nucleotides = strdup("INVALID");
            aminoacids = strdup("INVALID");
        }
    } else {
        nucleotides = strdup(filename);
        aminoacids = strdup(filename);
=======
            values.first = values.second;
>>>>>>> 22a7bfa2
    }
}

template class MultiParam<NuclAA<int>>;
template class MultiParam<NuclAA<float>>;
template class MultiParam<NuclAA<std::string>>;
template class MultiParam<PseudoCounts>;<|MERGE_RESOLUTION|>--- conflicted
+++ resolved
@@ -1,102 +1,51 @@
 #include "MultiParam.h"
-template <> const int NuclAA<int>::max(INT_MAX);
-template <> const std::string NuclAA<int>::constFirst = "nucl";
-template <> const std::string NuclAA<int>::parseStr = "%d";
-template <> const std::string NuclAA<int>::constSecond = "aa";
 
-template <> const float NuclAA<float>::max(FLT_MAX);
-template <> const std::string NuclAA<float>::constFirst = "nucl";
-template <> const std::string NuclAA<float>::parseStr = "%f";
-template <> const std::string NuclAA<float>::constSecond = "aa";
+template<typename T>
+MultiParam<T>::MultiParam(const char *parametercstring) {
+    values.first = T::max;
+    values.second = T::max;
+    if (strchr(parametercstring, ',') == NULL) {
+        if (assign(parametercstring, values.second) == false) {
+            values.second = T::max;
+        }
+    }
+    std::vector<std::string> params = Util::split(parametercstring, ",");
+    if (params.size() == 2) {
+        return;
+    }
+    for (size_t i = 0; i < params.size(); i++) {
+        if (params[i].rfind(T::constFirst + ":", 0) == 0) {
+            std::vector<std::string> pair = Util::split(params[i], ":");
+            if (pair.size() == 2 && assign(pair[1], values.first) == false) {
+                values.second = T::max;
+            }
+        }
+        if (params[i].rfind(T::constSecond + ":", 0) == 0) {
+            std::vector<std::string> pair = Util::split(params[i], ":");
+            values.second = T::max;
+            if (pair.size() == 2 && assign(pair[1], values.second) == false) {
+                values.second = T::max;
+            }
+        }
+    }
+}
 
-template <> const std::string NuclAA<std::string>::max("INVALID");
-template <> const std::string NuclAA<std::string>::constFirst = "nucl";
-template <> const std::string NuclAA<std::string>::parseStr = "%s";
-template <> const std::string NuclAA<std::string>::constSecond = "aa";
+template<> const int NuclAA<int>::max(INT_MAX);
+template<> const std::string NuclAA<int>::constFirst = "nucl";
+template<> const std::string NuclAA<int>::constSecond = "aa";
+template class MultiParam<NuclAA<int>>;
+
+template<> const float NuclAA<float>::max(FLT_MAX);
+template<> const std::string NuclAA<float>::constFirst = "nucl";
+template<> const std::string NuclAA<float>::constSecond = "aa";
+template class MultiParam<NuclAA<float>>;
+
+template<> const std::string NuclAA<std::string>::max("INVALID");
+template<> const std::string NuclAA<std::string>::constFirst = "nucl";
+template<> const std::string NuclAA<std::string>::constSecond = "aa";
+template class MultiParam<NuclAA<std::string>>;
 
 const float PseudoCounts::max(FLT_MAX);
 const std::string PseudoCounts::constFirst = "substitution";
-const std::string PseudoCounts::parseStr = "%f";
 const std::string PseudoCounts::constSecond = "context";
-
-
-
-template <typename T>
-MultiParam<T>::MultiParam(const char* parametercstring){
-    if (strchr(parametercstring, ',') != NULL) {
-        std::vector<std::string> params = Util::split(parametercstring,",");
-        if(params.size() == 2){
-            for(size_t i = 0; i < params.size();i++) {
-                if (params[i].rfind(T::constFirst +":", 0) == 0) {
-                    std::vector<std::string> pair = Util::split(params[i],":");
-                    values.first = T::max;
-                    if(pair.size() == 2) {
-                        if(assign(pair[1], values.first) != 1){
-                            values.first = T::max;
-                        }
-                    }
-                }
-                if (params[i].rfind(T::constSecond +":", 0) == 0) {
-                    std::vector<std::string> pair = Util::split(params[i],":");
-                    values.second = T::max;
-                    if(pair.size() == 2) {
-                        if(assign(pair[1], values.second)!=1){
-                            values.second = T::max;
-                        }
-                    }
-                }
-            }
-        } else {
-            values.first = T::max;
-            values.second = T::max;
-        }
-    } else {
-        if (sscanf(parametercstring, T::parseStr.c_str(), &values.second) != 1) {
-            values.first = T::max;
-            values.second = T::max;
-        }
-        else
-<<<<<<< HEAD
-            nucleotides = aminoacids;
-    }
-}
-
-
-template class MultiParam<int>;
-template class MultiParam<float>;
-
-/* explicit implementation for MultiParam<char*> */
-
-MultiParam<char*>::MultiParam(const char*  aminoacids, const char*  nucleotides) {
-    this->nucleotides = strdup(nucleotides);
-    this->aminoacids = strdup(aminoacids);
-}
-
-MultiParam<char*>::MultiParam(const char* filename) {
-    const char *split;
-    if ((split = strchr(filename, ',')) != NULL) {
-        const char* first = filename;
-        const char* second = split + 1;
-        if (strncmp("aa:", first, strlen("aa:")) == 0 && strncmp("nucl:", second, strlen("nucl:")) == 0) {
-            aminoacids = strndup(first + 3, split - first - 5);
-            nucleotides = strdup(second + 5);
-        } else if (strncmp("nucl:", first, strlen("nucl:")) == 0 && strncmp("aa:", second, strlen("aa:")) == 0) {
-            nucleotides = strndup(first + 5, split - first - 5);
-            aminoacids = strdup(second + 3);
-        } else {
-            nucleotides = strdup("INVALID");
-            aminoacids = strdup("INVALID");
-        }
-    } else {
-        nucleotides = strdup(filename);
-        aminoacids = strdup(filename);
-=======
-            values.first = values.second;
->>>>>>> 22a7bfa2
-    }
-}
-
-template class MultiParam<NuclAA<int>>;
-template class MultiParam<NuclAA<float>>;
-template class MultiParam<NuclAA<std::string>>;
 template class MultiParam<PseudoCounts>;