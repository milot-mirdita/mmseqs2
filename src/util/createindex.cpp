--- conflicted
+++ resolved
@@ -17,7 +17,6 @@
 
     BaseMatrix *subMat = Prefiltering::getSubstitutionMatrix(par.scoringMatrixFile, par.alphabetSize, 8.0f, false);
 
-<<<<<<< HEAD
     int kmerSize = par.kmerSize;
     int split = par.split;
     int splitMode = Parameters::TARGET_DB_SPLIT;
@@ -25,11 +24,8 @@
 
     PrefilteringIndexReader::createIndexFile(par.db1, &dbr, subMat, par.maxSeqLen,
                                              par.spacedKmer, par.compBiasCorrection, split,
-                                             subMat->alphabetSize, kmerSize, 0, par.diagonalScoring, par.threads);
-=======
-    PrefilteringIndexReader::createIndexFile(par.db1, &dbr, subMat, par.maxSeqLen, par.spacedKmer, par.compBiasCorrection, par.split,
-                                             subMat->alphabetSize, par.kmerSize, par.diagonalScoring, par.maskResidues, par.threads);
->>>>>>> 883f137c
+                                             subMat->alphabetSize, kmerSize, par.maskResidues,
+                                             par.diagonalScoring, par.threads);
 
     delete subMat;
     dbr.close();
