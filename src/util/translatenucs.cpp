#include "Orf.h"
#include "Parameters.h"
#include "DBReader.h"
#include "DBWriter.h"
#include "Debug.h"
#include "Util.h"
#include "TranslateNucl.h"
#include "FileUtil.h"

#ifdef OPENMP
#include <omp.h>
#endif

int translatenucs(int argc, const char **argv, const Command& command) {
    Parameters& par = Parameters::getInstance();
    par.parseParameters(argc, argv, command, true, 0, 0);

    DBReader<unsigned int> reader(par.db1.c_str(), par.db1Index.c_str(), par.threads, DBReader<unsigned int>::USE_INDEX|DBReader<unsigned int>::USE_DATA);
    reader.open(DBReader<unsigned int>::LINEAR_ACCCESS);

    bool addOrfStop = par.addOrfStop;
    DBReader<unsigned int> *header = NULL;
    if (addOrfStop == true) {
        header = new DBReader<unsigned int>(par.hdr1.c_str(), par.hdr1Index.c_str(), par.threads, DBReader<unsigned int>::USE_INDEX|DBReader<unsigned int>::USE_DATA);
        header->open(DBReader<unsigned int>::NOSORT);
    }

    size_t entries = reader.getSize();
    unsigned int localThreads = std::max(std::min((unsigned int)par.threads, (unsigned int)entries), 1u);

    DBWriter writer(par.db2.c_str(), par.db2Index.c_str(), localThreads, par.compressed, Parameters::DBTYPE_AMINO_ACIDS);
    writer.open();

    Debug::Progress progress(entries);
    TranslateNucl translateNucl(static_cast<TranslateNucl::GenCode>(par.translationTable));
#pragma omp parallel num_threads(localThreads)
    {
        int thread_idx = 0;
#ifdef OPENMP
        thread_idx = omp_get_thread_num();
#endif

        char* aa = new char[(par.maxSeqLen + 1) + 3 + 1];
#pragma omp for schedule(dynamic, 5)
        for (size_t i = 0; i < entries; ++i) {
            progress.updateProgress();

            unsigned int key = reader.getDbKey(i);
            char* data = reader.getData(i, thread_idx);
            if (*data == '\0') {
                continue;
            }

            bool addStopAtStart = false;
            bool addStopAtEnd = false;
            if (addOrfStop == true) {
                char* headData = header->getDataByDBKey(key, thread_idx);
                Orf::SequenceLocation loc = Orf::parseOrfHeader(headData);
                addStopAtStart=!(loc.hasIncompleteStart);
                addStopAtEnd=!(loc.hasIncompleteEnd);
            }

            //190344_chr1_1_129837240_129837389_3126_JFOA01000125.1 Prochlorococcus sp. scB245a_521M10 contig_244, whole genome shotgun sequence  [Orf: 1, 202, -1, 1, 0]
            // ignore null char at the end
            // needs to be int in order to be able to check
            size_t length = reader.getSeqLens(i) - 1;
            if ((data[length] != '\n' && length % 3 != 0) && (data[length - 1] == '\n' && (length - 1) % 3 != 0)) {
                Debug(Debug::WARNING) << "Nucleotide sequence entry " << key << " length (" << length << ") is not divisible by three. Adjust length to (lenght=" <<  length - (length % 3) << ").\n";
                length = length - (length % 3);
            }

            if (length < 3) {
                Debug(Debug::WARNING) << "Nucleotide sequence entry " << key << " length (" << length << ") is too short. Skipping entry.\n";
                continue;
            }

            if (length > (3 * par.maxSeqLen)) {
                Debug(Debug::WARNING) << "Nucleotide sequence entry " << key << " length (" << length << ") is too long. Trimming entry.\n";
                length = (3 * par.maxSeqLen);
            }

            char * writeAA;
            if (addStopAtStart) {
                aa[0]='*';
                writeAA = aa + 1;
            } else {
                writeAA = aa;
            }
            translateNucl.translate(writeAA, data, length);

            if (addStopAtEnd && writeAA[(length/3)-1]!='*') {
                writeAA[length/3] = '*';
                writeAA[length/3+1] = '\n';
            } else {
                addStopAtEnd =false;
                writeAA[length/3] = '\n';
            }

            writer.writeData(aa, (length / 3) + 1 + addStopAtStart + addStopAtEnd, key, thread_idx);
        }
        delete[] aa;
    }
    writer.close(true);
<<<<<<< HEAD

    FileUtil::symlinkAbs(par.hdr1, par.hdr2);
    FileUtil::symlinkAbs(par.hdr1Index, par.hdr2Index);
    FileUtil::symlinkAbs(par.hdr1 + ".dbtype", par.hdr2 + ".dbtype");
=======
    DBReader<unsigned int>::softlinkDb(par.db1, par.db2, DBFiles::SEQUENCE_ANCILLARY);
>>>>>>> e601ea0c

    if (addOrfStop == true) {
        header->close();
    }
    reader.close();

    return EXIT_SUCCESS;
}


<|MERGE_RESOLUTION|>--- conflicted
+++ resolved
@@ -101,14 +101,7 @@
         delete[] aa;
     }
     writer.close(true);
-<<<<<<< HEAD
-
-    FileUtil::symlinkAbs(par.hdr1, par.hdr2);
-    FileUtil::symlinkAbs(par.hdr1Index, par.hdr2Index);
-    FileUtil::symlinkAbs(par.hdr1 + ".dbtype", par.hdr2 + ".dbtype");
-=======
     DBReader<unsigned int>::softlinkDb(par.db1, par.db2, DBFiles::SEQUENCE_ANCILLARY);
->>>>>>> e601ea0c
 
     if (addOrfStop == true) {
         header->close();
