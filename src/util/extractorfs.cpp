--- conflicted
+++ resolved
@@ -69,7 +69,8 @@
 
             unsigned int key = reader.getDbKey(i);
             const char* data = reader.getData(i, thread_idx);
-            if(!orf.setSequence(data, reader.getSeqLen(i))) {
+            size_t sequenceLength = reader.getSeqLen(i);
+            if(!orf.setSequence(data, sequenceLength)) {
                 Debug(Debug::WARNING) << "Invalid sequence with index " << i << "!\n";
                 continue;
             }
@@ -132,7 +133,6 @@
     sequenceWriter.close(true);
     headerReader.close();
     reader.close();
-
     // make identifiers stable
 #pragma omp parallel
     {
@@ -140,63 +140,13 @@
         {
 #pragma omp task
             {
-<<<<<<< HEAD
-                DBReader<unsigned int> orfHeaderReader(par.hdr2.c_str(), par.hdr2Index.c_str(),
-                                                       par.threads, DBReader<unsigned int>::USE_INDEX);
-                orfHeaderReader.open(DBReader<unsigned int>::SORT_BY_ID_OFFSET);
-                FILE *hIndex = fopen((par.hdr2Index + "_tmp").c_str(), "w");
-                if (hIndex == NULL) {
-                    Debug(Debug::ERROR) << "Could not open " << par.hdr2Index << "_tmp for writing!\n";
-                    EXIT(EXIT_FAILURE);
-                }
-                for (size_t i = 0; i < orfHeaderReader.getSize(); i++) {
-                    DBReader<unsigned int>::Index *idx = orfHeaderReader.getIndex(i);
-                    char buffer[1024];
-                    size_t len = DBWriter::indexToBuffer(buffer, i, idx->offset, orfHeaderReader.getEntryLen(i));
-                    int written = fwrite(buffer, sizeof(char), len, hIndex);
-                    if (written != (int) len) {
-                        Debug(Debug::ERROR) << "Could not write to data file " << par.hdr2Index << "_tmp\n";
-                        EXIT(EXIT_FAILURE);
-                    }
-                }
-                fclose(hIndex);
-                orfHeaderReader.close();
-                std::rename((par.hdr2Index + "_tmp").c_str(), par.hdr2Index.c_str());
-=======
                 DBWriter::createRenumberedDB(par.hdr2, par.hdr2Index, "");
->>>>>>> e601ea0c
             }
 
 #pragma omp task
             {
-<<<<<<< HEAD
-                DBReader<unsigned int> orfSequenceReader(par.db2.c_str(), par.db2Index.c_str(),
-                                                         par.threads, DBReader<unsigned int>::USE_INDEX);
-                orfSequenceReader.open(DBReader<unsigned int>::SORT_BY_ID_OFFSET);
-
-                FILE *sIndex = fopen((par.db2Index + "_tmp").c_str(), "w");
-                if (sIndex == NULL) {
-                    Debug(Debug::ERROR) << "Could not open " << par.db2Index << "_tmp for writing!\n";
-                    EXIT(EXIT_FAILURE);
-                }
-
-                for (size_t i = 0; i < orfSequenceReader.getSize(); i++) {
-                    DBReader<unsigned int>::Index *idx = (orfSequenceReader.getIndex(i));
-                    char buffer[1024];
-                    size_t len = DBWriter::indexToBuffer(buffer, i, idx->offset, orfSequenceReader.getEntryLen(i));
-                    int written = fwrite(buffer, sizeof(char), len, sIndex);
-                    if (written != (int) len) {
-                        Debug(Debug::ERROR) << "Could not write to data file " << par.db2Index << "_tmp\n";
-                        EXIT(EXIT_FAILURE);
-                    }
-                }
-                fclose(sIndex);
-                orfSequenceReader.close();
-                std::rename((par.db2Index + "_tmp").c_str(), par.db2Index.c_str());
-=======
                 std::string lookup = par.db1 + ".lookup";
                 DBWriter::createRenumberedDB(par.db2, par.db2Index, par.createLookup ? lookup : "");
->>>>>>> e601ea0c
             }
         }
     }
