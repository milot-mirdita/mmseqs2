--- conflicted
+++ resolved
@@ -185,18 +185,24 @@
             querySeq = queryReader->getDataByDBKey(queryKey);
         }
 
-<<<<<<< HEAD
         char buffer[1024];
         std::ostringstream ss;
 
         std::string queryId = qHeaderDbr.getId(queryKey);
-        std::vector<Matcher::result_t> results = Matcher::readAlignmentResults(data);
+        std::vector<Matcher::result_t> results = Matcher::readAlignmentResults(data, true);
         for (size_t j = 0; j < results.size(); j++) {
             const Matcher::result_t &res = results[j];
 
             std::string targetId = tHeaderDbr->getId(res.dbKey);
-            unsigned int missMatchCount = (unsigned int) (res.seqId * std::min(res.qLen, res.dbLen));
+            unsigned int missMatchCount = static_cast<unsigned int>((1.0f-res.seqId) * res.alnLength);
             unsigned int gapOpenCount = 0;
+
+            if(res.backtrace.size() > 0){
+                for(size_t pos = 0; pos < res.backtrace.size(); pos++){
+                    gapOpenCount += (res.backtrace[pos]=='I'||res.backtrace[pos]=='D') ;
+                }
+            }
+
             if (par.formatAlignmentMode == Parameters::FORMAT_ALIGNMENT_BLAST_TAB) {
                 int count = snprintf(buffer, sizeof(buffer), "%s\t%s\t%1.3f\t%d\t%d\t%d\t%d\t%d\t%d\t%d\t%.2E\t%d\n",
                     queryId.c_str(), targetId.c_str(), res.seqId, res.alnLength, missMatchCount, gapOpenCount,
@@ -229,39 +235,6 @@
                 ss << '\n';
 
             } else if (par.formatAlignmentMode == Parameters::FORMAT_ALIGNMENT_SAM) { ;
-=======
-        std::string queryId = Util::parseFastaHeader(header);
-        std::vector<Matcher::result_t> results = Matcher::readAlignmentResults(data, true);
-        for(size_t j = 0; j < results.size(); j++){
-            Matcher::result_t res = results[j];
-            char *headerLine = db_header.getDataByDBKey(res.dbKey);
-            std::string targetId = Util::parseFastaHeader(headerLine);
-            unsigned int missMatchCount = static_cast<unsigned int>((1.0f-res.seqId) * res.alnLength);
-            unsigned int gapOpenCount = 0;
-
-            if(res.backtrace.size() > 0){
-                for(size_t pos = 0; pos < res.backtrace.size(); pos++){
-                    gapOpenCount += (res.backtrace[pos]=='I'||res.backtrace[pos]=='D') ;
-                }
-            }
-
-            if(par.formatAlignmentMode == Parameters::FORMAT_ALIGNMENT_BLAST_TAB){
-                fprintf(fastaFP, "%s\t%s\t%1.3f\t%d\t%d\t%d\t%d\t%d\t%d\t%d\t%.2E\t%d\n",
-                        queryId.c_str(), targetId.c_str(),  res.seqId, res.alnLength, missMatchCount, gapOpenCount,
-                        res.qStartPos + 1,res.qEndPos + 1, res.dbStartPos + 1, res.dbEndPos + 1, res.eval, res.score);
-            } else if(par.formatAlignmentMode == Parameters::FORMAT_ALIGNMENT_PAIRWISE) {
-                fprintf(fastaFP, ">%s\t%s\t%1.3f\t%d\t%d\t%d\t%d\t%d\t%d\t%d\t%.2E\t%d\n",
-                        queryId.c_str(), targetId.c_str(),  res.seqId, res.alnLength, missMatchCount, gapOpenCount,
-                        res.qStartPos + 1,res.qEndPos + 1, res.dbStartPos + 1,res.dbEndPos + 1, res.eval, res.score);
-                std::string backtrace = res.backtrace;
-                printSeqBasedOnAln(fastaFP, querySeq, res.qStartPos, backtrace, false);
-                fprintf(fastaFP, "\n");
-                char * targetSeq = target->getDataByDBKey(res.dbKey);
-                printSeqBasedOnAln(fastaFP, targetSeq, res.dbStartPos, backtrace, true);
-                fprintf(fastaFP, "\n");
-            } else if(par.formatAlignmentMode == Parameters::FORMAT_ALIGNMENT_SAM){
-                ;
->>>>>>> 78d7ecf4
                 //TODO
             }
         }
