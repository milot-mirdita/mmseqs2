//
// Created by mad on 10/21/15.
//
#include <string>
#include <vector>
#include <Prefiltering.h>
#include <DistanceCalculator.h>
#include "Util.h"
#include "Parameters.h"
#include "Matcher.h"
#include "Debug.h"
#include "DBReader.h"

int rescorediagonal(int argc, const char **argv, const Command& command) {
    Parameters& par = Parameters::getInstance();
    par.parseParameters(argc, argv, command, 4);
#ifdef OPENMP
    omp_set_num_threads(par.threads);
#endif
    DBReader<unsigned int> * qdbr = NULL;
    DBReader<unsigned int> * tdbr = NULL;
    Debug(Debug::WARNING) << "Query  file: " << par.db1 << "\n";
    qdbr = new DBReader<unsigned int>( par.db1.c_str(), (par.db1+".index").c_str());
    qdbr->open(DBReader<unsigned int>::NOSORT);
    qdbr->readMmapedDataInMemory();
    Debug(Debug::WARNING) << "Target  file: " << par.db2  << "\n";
    bool sameDB = false;
    if(par.db1.compare(par.db2) == 0){
        sameDB = true;
        tdbr = qdbr;
    }else{
        tdbr = new DBReader<unsigned int>( par.db2.c_str(), (par.db2+".index").c_str());
        tdbr->open(DBReader<unsigned int>::NOSORT);
        tdbr->readMmapedDataInMemory();
    }
    Debug(Debug::WARNING) << "Prefilter database: " << par.db3 << "\n";
    DBReader<unsigned int> dbr_res(par.db3.c_str(), std::string(par.db3+".index").c_str());
    dbr_res.open(DBReader<unsigned int>::LINEAR_ACCCESS);
    Debug(Debug::WARNING) << "Result database: " << par.db4 << "\n";
    DBWriter resultWriter(par.db4.c_str(), par.db4Index.c_str(), par.threads, DBWriter::BINARY_MODE);
    resultWriter.open();
<<<<<<< HEAD
    const size_t flushSize = 1000000;
    size_t iterations = static_cast<int>(ceil(static_cast<double>(dbr_res.getSize())/static_cast<double>(flushSize)));
    for(size_t i = 0; i < iterations; i++) {
        size_t start = (i * flushSize);
        size_t bucketSize = std::min(dbr_res.getSize() - (i * flushSize), flushSize);
=======
    
>>>>>>> 82947ec7
#pragma omp parallel for schedule(dynamic, 10)
        for (size_t id = start; id < (start + bucketSize); id++){
            Debug::printProgress(id);
            char buffer[100];
            std::string prefResultsOutString;
            prefResultsOutString.reserve(1000000);
            unsigned int thread_idx = 0;
#ifdef OPENMP
            thread_idx = (unsigned int) omp_get_thread_num();
#endif
<<<<<<< HEAD
            char *data = dbr_res.getData(id);
            char *querySeq = qdbr->getData(id);
            unsigned int queryLen = qdbr->getSeqLens(id) - 2; // - 2 because of /0/n
            std::vector<hit_t> results = Prefiltering::readPrefilterResults(data);
            for (size_t entryIdx = 0; entryIdx < results.size(); entryIdx++) {
                unsigned int targetId = tdbr->getId(results[entryIdx].seqId);
                unsigned int targetLen = tdbr->getSeqLens(targetId) - 2; // - 2 because of /0/n
                short diagonal = results[entryIdx].diagonal;
                short distanceToDiagonal = abs(diagonal);
                unsigned int diagonalLen = 0;
                unsigned int distance = 0;
                if (diagonal >= 0 && distanceToDiagonal < queryLen) {
                    diagonalLen = std::min(targetLen, queryLen - distanceToDiagonal);
                    distance = DistanceCalculator::computeHammingDistance(querySeq + distanceToDiagonal,
                                                                          tdbr->getData(targetId), diagonalLen);
                } else if (diagonal < 0 && distanceToDiagonal < targetLen) {
                    diagonalLen = std::min(targetLen - distanceToDiagonal, queryLen);
                    distance = DistanceCalculator::computeHammingDistance(querySeq,
                                                                          tdbr->getData(targetId) + distanceToDiagonal,
                                                                          diagonalLen);
                }

                float seqId = (static_cast<float>(diagonalLen) - static_cast<float>(distance)) /
                              static_cast<float>(diagonalLen);
                float targetCov = static_cast<float>(diagonalLen) / static_cast<float>(targetLen);
                float queryCov = static_cast<float>(diagonalLen) / static_cast<float>(queryLen);
                if (targetCov >= (par.targetCovThr - 0.0001) && seqId >= (par.seqIdThr - 0.0001)) {
                    int len = snprintf(buffer, 100, "%s\t%d\t%.2f\t%.2f\t%.2f\n",
                                       SSTR(tdbr->getDbKey(targetId)).c_str(), seqId, diagonal, queryCov, targetCov);
                    prefResultsOutString.append(buffer, len);
                }
=======
        char * data = dbr_res.getData(id);
        unsigned int queryId = qdbr->getId(dbr_res.getDbKey(id));
        char * querySeq = qdbr->getData(queryId);
        unsigned int queryLen = qdbr->getSeqLens(queryId) - 2; // - 2 because of /0/n
        std::vector<hit_t> results = Prefiltering::readPrefilterResults(data);
        for(size_t entryIdx = 0; entryIdx < results.size(); entryIdx++){
            unsigned int targetId = tdbr->getId(results[entryIdx].seqId);
            unsigned int targetLen = tdbr->getSeqLens(targetId) - 2; // - 2 because of /0/n
            short diagonal = results[entryIdx].diagonal;
            unsigned short distanceToDiagonal = abs(diagonal);
            unsigned int diagonalLen = 0;
            unsigned int distance = 0;
            if(diagonal >= 0 && distanceToDiagonal < queryLen){
                diagonalLen = std::min(targetLen, queryLen - distanceToDiagonal);
                distance = DistanceCalculator::computeHammingDistance(querySeq  + distanceToDiagonal, tdbr->getData(targetId), diagonalLen);
            }else if(diagonal < 0 && distanceToDiagonal < targetLen) {
                diagonalLen = std::min(targetLen - distanceToDiagonal, queryLen);
                distance = DistanceCalculator::computeHammingDistance(querySeq, tdbr->getData(targetId) + distanceToDiagonal, diagonalLen);
            }

            float seqId = (static_cast<float>(diagonalLen) - static_cast<float>(distance))/static_cast<float>(diagonalLen);
            float targetCov = static_cast<float>(diagonalLen)/static_cast<float>(targetLen);
            float queryCov = static_cast<float>(diagonalLen)/static_cast<float>(queryLen);
            
            if(targetCov >= (par.targetCovThr - 0.0001) && seqId >= (par.seqIdThr - 0.0001) ){
                int len = snprintf(buffer, 100, "%s\t%d\t%.2f\t%.2f\t%.2f\n", SSTR(results[entryIdx].seqId).c_str(), diagonal, seqId, queryCov, targetCov);
                prefResultsOutString.append(buffer, len);
>>>>>>> 82947ec7
            }
            // write prefiltering results string to ffindex database
            const size_t prefResultsLength = prefResultsOutString.length();
            char *prefResultsOutData = (char *) prefResultsOutString.c_str();
            resultWriter.writeData(prefResultsOutData, prefResultsLength, SSTR(qdbr->getDbKey(id)).c_str(), thread_idx);
        }
<<<<<<< HEAD
        dbr_res.remapData();
=======
        // write prefiltering results string to ffindex database
        const size_t prefResultsLength = prefResultsOutString.length();
        char* prefResultsOutData = (char *) prefResultsOutString.c_str();
        resultWriter.writeData(prefResultsOutData, prefResultsLength, SSTR(qdbr->getDbKey(queryId)).c_str(), thread_idx);
>>>>>>> 82947ec7
    }
    Debug(Debug::WARNING) << "Done." << "\n";
    dbr_res.close();
    resultWriter.close();
    qdbr->close();
    delete qdbr;
    if(sameDB == false){
        tdbr->close();
        delete tdbr;
    }
    return 0;
}

<|MERGE_RESOLUTION|>--- conflicted
+++ resolved
@@ -39,15 +39,12 @@
     Debug(Debug::WARNING) << "Result database: " << par.db4 << "\n";
     DBWriter resultWriter(par.db4.c_str(), par.db4Index.c_str(), par.threads, DBWriter::BINARY_MODE);
     resultWriter.open();
-<<<<<<< HEAD
     const size_t flushSize = 1000000;
     size_t iterations = static_cast<int>(ceil(static_cast<double>(dbr_res.getSize())/static_cast<double>(flushSize)));
     for(size_t i = 0; i < iterations; i++) {
         size_t start = (i * flushSize);
         size_t bucketSize = std::min(dbr_res.getSize() - (i * flushSize), flushSize);
-=======
-    
->>>>>>> 82947ec7
+
 #pragma omp parallel for schedule(dynamic, 10)
         for (size_t id = start; id < (start + bucketSize); id++){
             Debug::printProgress(id);
@@ -58,7 +55,6 @@
 #ifdef OPENMP
             thread_idx = (unsigned int) omp_get_thread_num();
 #endif
-<<<<<<< HEAD
             char *data = dbr_res.getData(id);
             char *querySeq = qdbr->getData(id);
             unsigned int queryLen = qdbr->getSeqLens(id) - 2; // - 2 because of /0/n
@@ -90,49 +86,13 @@
                                        SSTR(tdbr->getDbKey(targetId)).c_str(), seqId, diagonal, queryCov, targetCov);
                     prefResultsOutString.append(buffer, len);
                 }
-=======
-        char * data = dbr_res.getData(id);
-        unsigned int queryId = qdbr->getId(dbr_res.getDbKey(id));
-        char * querySeq = qdbr->getData(queryId);
-        unsigned int queryLen = qdbr->getSeqLens(queryId) - 2; // - 2 because of /0/n
-        std::vector<hit_t> results = Prefiltering::readPrefilterResults(data);
-        for(size_t entryIdx = 0; entryIdx < results.size(); entryIdx++){
-            unsigned int targetId = tdbr->getId(results[entryIdx].seqId);
-            unsigned int targetLen = tdbr->getSeqLens(targetId) - 2; // - 2 because of /0/n
-            short diagonal = results[entryIdx].diagonal;
-            unsigned short distanceToDiagonal = abs(diagonal);
-            unsigned int diagonalLen = 0;
-            unsigned int distance = 0;
-            if(diagonal >= 0 && distanceToDiagonal < queryLen){
-                diagonalLen = std::min(targetLen, queryLen - distanceToDiagonal);
-                distance = DistanceCalculator::computeHammingDistance(querySeq  + distanceToDiagonal, tdbr->getData(targetId), diagonalLen);
-            }else if(diagonal < 0 && distanceToDiagonal < targetLen) {
-                diagonalLen = std::min(targetLen - distanceToDiagonal, queryLen);
-                distance = DistanceCalculator::computeHammingDistance(querySeq, tdbr->getData(targetId) + distanceToDiagonal, diagonalLen);
-            }
-
-            float seqId = (static_cast<float>(diagonalLen) - static_cast<float>(distance))/static_cast<float>(diagonalLen);
-            float targetCov = static_cast<float>(diagonalLen)/static_cast<float>(targetLen);
-            float queryCov = static_cast<float>(diagonalLen)/static_cast<float>(queryLen);
-            
-            if(targetCov >= (par.targetCovThr - 0.0001) && seqId >= (par.seqIdThr - 0.0001) ){
-                int len = snprintf(buffer, 100, "%s\t%d\t%.2f\t%.2f\t%.2f\n", SSTR(results[entryIdx].seqId).c_str(), diagonal, seqId, queryCov, targetCov);
-                prefResultsOutString.append(buffer, len);
->>>>>>> 82947ec7
             }
             // write prefiltering results string to ffindex database
             const size_t prefResultsLength = prefResultsOutString.length();
             char *prefResultsOutData = (char *) prefResultsOutString.c_str();
             resultWriter.writeData(prefResultsOutData, prefResultsLength, SSTR(qdbr->getDbKey(id)).c_str(), thread_idx);
         }
-<<<<<<< HEAD
         dbr_res.remapData();
-=======
-        // write prefiltering results string to ffindex database
-        const size_t prefResultsLength = prefResultsOutString.length();
-        char* prefResultsOutData = (char *) prefResultsOutString.c_str();
-        resultWriter.writeData(prefResultsOutData, prefResultsLength, SSTR(qdbr->getDbKey(queryId)).c_str(), thread_idx);
->>>>>>> 82947ec7
     }
     Debug(Debug::WARNING) << "Done." << "\n";
     dbr_res.close();
