#include "Parameters.h"
#include "DBReader.h"
#include "DBWriter.h"
#include "Debug.h"
#include "Util.h"
#include "IndexReader.h"
#include "FileUtil.h"

#ifdef OPENMP
#include <omp.h>

#endif

#ifndef SIZE_T_MAX
#define SIZE_T_MAX ((size_t) -1)
#endif

int createtsv(int argc, const char **argv, const Command &command) {
    Parameters &par = Parameters::getInstance();
    par.parseParameters(argc, argv, command, true, Parameters::PARSE_VARIADIC, 0);

    bool queryNucs = Parameters::isEqualDbtype(FileUtil::parseDbType(par.db1.c_str()), Parameters::DBTYPE_NUCLEOTIDES);
    bool targetNucs = Parameters::isEqualDbtype(FileUtil::parseDbType(par.db2.c_str()), Parameters::DBTYPE_NUCLEOTIDES);
    const bool touch = (par.preloadMode != Parameters::PRELOAD_MODE_MMAP);
    int queryHeaderType = (queryNucs) ? IndexReader::SRC_HEADERS : IndexReader::HEADERS;
    queryHeaderType = (par.idxSeqSrc == 0) ? queryHeaderType :  (par.idxSeqSrc == 1) ?  IndexReader::HEADERS : IndexReader::SRC_HEADERS;
    IndexReader qDbrHeader(par.db1, par.threads, queryHeaderType, (touch) ? (IndexReader::PRELOAD_INDEX | IndexReader::PRELOAD_DATA) : 0);
    IndexReader * tDbrHeader=NULL;
    DBReader<unsigned int> * queryDB = qDbrHeader.sequenceReader;
    DBReader<unsigned int> * targetDB = NULL;
    bool sameDB = (par.db2.compare(par.db1) == 0);
    const bool hasTargetDB = par.filenames.size() > 3;
    DBReader<unsigned int>::Index * qHeaderIndex = qDbrHeader.sequenceReader->getIndex();
    DBReader<unsigned int>::Index * tHeaderIndex = NULL;

    if (hasTargetDB) {
        if (sameDB) {
            tDbrHeader = &qDbrHeader;
            tHeaderIndex = qHeaderIndex;
            targetDB = queryDB;
        } else {

            int targetHeaderType = (targetNucs) ? IndexReader::SRC_HEADERS : IndexReader::HEADERS;
            targetHeaderType = (par.idxSeqSrc == 0) ? targetHeaderType :  (par.idxSeqSrc == 1) ?  IndexReader::HEADERS : IndexReader::SRC_HEADERS;

            tDbrHeader = new IndexReader(par.db2, par.threads, targetHeaderType, touch);
            tHeaderIndex = tDbrHeader->sequenceReader->getIndex();
            targetDB = tDbrHeader->sequenceReader;
        }
    }

    DBReader<unsigned int> *reader;
    if (hasTargetDB) {

        reader = new DBReader<unsigned int>(par.db3.c_str(), par.db3Index.c_str(), par.threads, DBReader<unsigned int>::USE_INDEX|DBReader<unsigned int>::USE_DATA);
    } else {

        reader = new DBReader<unsigned int>(par.db2.c_str(), par.db2Index.c_str(), par.threads, DBReader<unsigned int>::USE_INDEX|DBReader<unsigned int>::USE_DATA);
    }
    reader->open(DBReader<unsigned int>::LINEAR_ACCCESS);

    uint16_t extended = DBReader<unsigned int>::getExtendedDbtype(reader->getDbtype());
    bool needSET = false;
    std::map<unsigned int, std::string> qSetToSource, tSetToSource;
    if (extended & Parameters::DBTYPE_EXTENDED_SET) {
        needSET = true;
        qSetToSource = Util::readLookup((par.db1 + ".source"), false);
        tSetToSource = Util::readLookup((par.db2 + ".source"), false);
    }

    const std::string& dataFile = hasTargetDB ? par.db4 : par.db3;
    const std::string& indexFile = hasTargetDB ? par.db4Index : par.db3Index;
    const bool shouldCompress = par.dbOut == true && par.compressed == true;
    const int dbType = par.dbOut == true ? Parameters::DBTYPE_GENERIC_DB : Parameters::DBTYPE_OMIT_FILE;
    DBWriter writer(dataFile.c_str(), indexFile.c_str(), par.threads, shouldCompress, dbType);
    writer.open();

    const size_t targetColumn = (par.targetTsvColumn == 0) ? SIZE_T_MAX :  par.targetTsvColumn - 1;
#pragma omp parallel
    {
        unsigned int thread_idx = 0;
#ifdef OPENMP
        thread_idx = (unsigned int) omp_get_thread_num();
#endif

        const char *columnPointer[255];
        char *dbKey = new char[par.maxSeqLen + 1];

        std::string outputBuffer;
        outputBuffer.reserve(10 * 1024);

#pragma omp for schedule(dynamic, 1000)
        for (size_t i = 0; i < reader->getSize(); ++i) {
            unsigned int queryKey = reader->getDbKey(i);
            size_t queryIndex;
            char *headerData;
            if(needSET == false) {
                queryIndex = queryDB->getId(queryKey);
                headerData = queryDB->getData(queryIndex, thread_idx);
                if (headerData == NULL) {
                    Debug(Debug::WARNING) << "Invalid header entry in query " << queryKey << "!\n";
                    continue;
                }
            }

            std::string queryHeader;
            if (needSET == true) {
                queryHeader = qSetToSource[queryKey];
            } else if (par.fullHeader) {
                queryHeader = "\"";
                queryHeader.append(headerData, qHeaderIndex[queryIndex].length - 2);
                queryHeader.append("\"");
            } else {
                queryHeader = Util::parseFastaHeader(headerData);
            }

            size_t entryIndex = 0;

            char *data = reader->getData(i, thread_idx);
            while (*data != '\0') {
                if(targetColumn != SIZE_T_MAX){
                    size_t foundElements = Util::getWordsOfLine(data, columnPointer, 255);
                    if (foundElements < targetColumn) {
                        Debug(Debug::WARNING) << "Not enough columns!" << "\n";
                        continue;
                    }
                    Util::parseKey(columnPointer[targetColumn], dbKey);
                }
                std::string targetAccession;
                if(targetColumn == SIZE_T_MAX){
                    targetAccession = "";
                } else if (hasTargetDB) {
                    unsigned int targetKey = (unsigned int) strtoul(dbKey, NULL, 10);
                    size_t targetIndex;
                    char *targetData;
                    if(needSET == false) {
                        targetIndex = targetDB->getId(targetKey);
                        targetData = targetDB->getData(targetIndex, thread_idx);
                        if (targetData == NULL) {
                            Debug(Debug::WARNING) << "Invalid header entry in query " << queryKey << " and target " << targetKey << "!\n";
                            continue;
                        }
                    }
<<<<<<< HEAD
                    
=======
>>>>>>> c8fbdf97
                    if(needSET == true) {
                        targetAccession = tSetToSource[targetKey];
                    } else if (par.fullHeader) {
                        targetAccession = "\"";
                        targetAccession.append(targetData, tHeaderIndex[targetIndex].length - 2);
                        targetAccession.append("\"");
                    } else {
                        targetAccession = Util::parseFastaHeader(targetData);
                    }
                } else {
                    targetAccession = dbKey;
                }

                if (par.firstSeqRepr && !entryIndex) {
                    queryHeader = targetAccession;
                }

                outputBuffer.append(queryHeader);
                outputBuffer.append("\t");
                outputBuffer.append(targetAccession);

                size_t offset = 0;
                if (targetColumn != 0) {
                    outputBuffer.append("\t");
                    offset = 0;
                } else {
                    offset = strlen(dbKey);
                }

                char *nextLine = Util::skipLine(data);
                outputBuffer.append(data + offset, (nextLine - (data + offset)) - 1);
                outputBuffer.append("\n");
                data = nextLine;
                entryIndex++;
            }
            writer.writeData(outputBuffer.c_str(), outputBuffer.length(), queryKey, thread_idx, par.dbOut);
            outputBuffer.clear();
        }
        delete[] dbKey;
    }
    writer.close(par.dbOut == false);

    if (par.dbOut == false) {
        if (hasTargetDB) {
            FileUtil::remove(par.db4Index.c_str());
        } else {
            FileUtil::remove(par.db3Index.c_str());
        }
    }

    reader->close();
    delete reader;
    if (hasTargetDB) {
        if (sameDB == false) {
            delete tDbrHeader;
        }
    }
    qSetToSource.clear();
    tSetToSource.clear();

    return EXIT_SUCCESS;
}
#undef SIZE_T_MAX<|MERGE_RESOLUTION|>--- conflicted
+++ resolved
@@ -141,10 +141,6 @@
                             continue;
                         }
                     }
-<<<<<<< HEAD
-                    
-=======
->>>>>>> c8fbdf97
                     if(needSET == true) {
                         targetAccession = tSetToSource[targetKey];
                     } else if (par.fullHeader) {
