--- conflicted
+++ resolved
@@ -442,14 +442,7 @@
                 Matcher::result_t res(key, 0, 1.0, 1.0, seqId, 0, bt.length(), 0, consSeqNoGaps.size() - 1, consSeqNoGaps.size(), 0, currSeqNoGaps.size() - 1, currSeqNoGaps.size(), bt);
 
                 // and update them and compute the score
-<<<<<<< HEAD
-                Matcher::updateResultByRescoringBacktrace(consSeqNoGaps.c_str(), currSeqNoGaps.c_str(), fastMatrix.matrix, evaluer, par.gapOpen.aminoacids, par.gapExtend.aminoacids, res);
-=======
                 Matcher::updateResultByRescoringBacktrace(consSeqNoGaps.c_str(), currSeqNoGaps.c_str(), fastMatrix.matrix, evaluer, par.gapOpen.values.aminoacid(), par.gapExtend.values.aminoacid(), res);
-                
-                results.emplace_back(res);
-            }
->>>>>>> 22a7bfa2
 
                 unsigned int len = Matcher::resultToBuffer(buffer, res, true, true);
                 resultWriter.writeAdd(buffer, len, thread_idx);
