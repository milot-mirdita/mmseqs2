--- conflicted
+++ resolved
@@ -167,10 +167,11 @@
 
     int thread_num = 0, num_threads = 1;
     size_t start, end;
+    size_t count = 0;
     size_t size = resultReader.getSize();
     std::mutex lock;
 
-#pragma omp parallel private(thread_num,num_threads,start,end)
+#pragma omp parallel private(thread_num,num_threads,start,end) shared(count)
     {
 #ifdef OPENMP
         thread_num = omp_get_thread_num();
@@ -214,47 +215,20 @@
                             swapBt(res.backtrace);
 
                         }
+
                         std::string result = Matcher::resultToString(res, addBacktrace);
 
                         lock.lock();
-                        resMap->push_back(AlignmentResultEntry(targetKey, res.eval, result));
+                        (*resMap)[count].key = targetKey;
+                        (*resMap)[count].evalue = res.eval;
+                        (*resMap)[count].result += result;
+                        count++;
                         lock.unlock();
                     }
-<<<<<<< HEAD
-=======
-                    std::string result = Matcher::resultToString(res, addBacktrace);
-                    
-                    lock.lock();
-                        (*resMap)[count].first.first = targetKey;
-                        (*resMap)[count].first.second = res.eval;
-                        (*resMap)[count].second += result;
-                        count++;
-                    lock.unlock();
->>>>>>> 8a497114
                 }
             } else // prefilter case
             {
-<<<<<<< HEAD
-                char *curData = data;
-
-                while (*curData != '\0') {
-                    hit_t hit = parsePrefilterHit(curData);
-
-                    unsigned int targetKey = hit.seqId;
-                    if (targetKey >= targetKeyMin && targetKey < targetKeyMax) {
-                        hit.seqId = queryKey;
-
-                        float eval = exp(-hit.prefScore);
-
-                        std::string result = prefilterHitToString(hit);
-                        lock.lock();
-                        resMap->push_back(AlignmentResultEntry(targetKey, eval, result));
-                        lock.unlock();
-                    }
-
-                    curData = Util::skipLine(curData);
-=======
-                hit_t hit = parsePrefilterHit(curData);
+                hit_t hit = parsePrefilterHit(data);
                 
                 unsigned int targetKey = hit.seqId;
                 if(targetKey >= targetKeyMin && targetKey < targetKeyMax)
@@ -265,12 +239,11 @@
                     
                     std::string result = prefilterHitToString(hit);
                     lock.lock();
-                        (*resMap)[count].first.first = targetKey;
-                        (*resMap)[count].first.second = eval;
-                        (*resMap)[count].second += result;
+                        (*resMap)[count].key = targetKey;
+                        (*resMap)[count].evalue = eval;
+                        (*resMap)[count].result += result;
                         count++;
                     lock.unlock();
->>>>>>> 8a497114
                 }
             }
         }
