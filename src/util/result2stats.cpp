--- conflicted
+++ resolved
@@ -67,16 +67,12 @@
         case STAT_CHARGES:
             return sequenceWise<float>(&charges);
         case STAT_SEQLEN:
-<<<<<<< HEAD
             return sequenceWise<size_t>(&std::strlen);
         case STAT_FIRSTLINE:
             return sequenceWise<std::string>(&firstline, true);
-        case STAT_UNKNOWN:
-=======
-            return sequenceWise(&statsComputer::strlen);
         //case STAT_COMPOSITION:
         //    return sequenceWise(&statsComputer::composition);
->>>>>>> 8a497114
+        case STAT_UNKNOWN:
         default:
             Debug(Debug::ERROR) << "Unrecognized statistic: " << stat << "\n";
             EXIT(EXIT_FAILURE);
