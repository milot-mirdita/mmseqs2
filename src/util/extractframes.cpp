#include "Debug.h"
#include "Parameters.h"
#include "DBReader.h"
#include "DBWriter.h"
#include "Matcher.h"
#include "Util.h"
#include "itoa.h"

#include "Orf.h"

#include <unistd.h>
#include <climits>
#include <algorithm>

#ifdef OPENMP
#include <omp.h>
#endif

int extractframes(int argc, const char **argv, const Command& command) {
    Parameters& par = Parameters::getInstance();
<<<<<<< HEAD
    par.overrideParameterDescription((Command &)command, par.PARAM_ORF_FORWARD_FRAMES.uniqid, "comma-seperated list of frames on the forward strand to be extracted", NULL,  par.PARAM_ORF_FORWARD_FRAMES.category);
    par.overrideParameterDescription((Command &)command, par.PARAM_ORF_REVERSE_FRAMES.uniqid, "comma-seperated list of frames on the reverse strand to be extracted", NULL,  par.PARAM_ORF_REVERSE_FRAMES.category);
=======
    par.overrideParameterDescription((Command &)command, par.PARAM_ORF_FORWARD_FRAMES.uniqid, "comma-seperated list of frames on the forward strand to be extracted", NULL, par.PARAM_ORF_FORWARD_FRAMES.category);
    par.overrideParameterDescription((Command &)command, par.PARAM_ORF_REVERSE_FRAMES.uniqid, "comma-seperated list of frames on the reverse strand to be extracted", NULL, par.PARAM_ORF_REVERSE_FRAMES.category);
>>>>>>> e601ea0c
    par.parseParameters(argc, argv, command, true, 0, 0);

    DBReader<unsigned int> reader(par.db1.c_str(), par.db1Index.c_str(), par.threads, DBReader<unsigned int>::USE_INDEX|DBReader<unsigned int>::USE_DATA);
    reader.open(DBReader<unsigned int>::NOSORT);

    DBWriter sequenceWriter(par.db2.c_str(), par.db2Index.c_str(), par.threads, par.compressed, reader.getDbtype());
    sequenceWriter.open();

    DBWriter headerWriter(par.hdr2.c_str(), par.hdr2Index.c_str(), par.threads, false, Parameters::DBTYPE_GENERIC_DB);
    headerWriter.open();

    unsigned int forwardFrames = Orf::getFrames(par.forwardFrames);
    unsigned int reverseFrames = Orf::getFrames(par.reverseFrames);
    Debug::Progress progress(reader.getSize());

#pragma omp parallel
    {
        int thread_idx = 0;
#ifdef OPENMP
        thread_idx = omp_get_thread_num();
#endif
        size_t querySize = 0;
        size_t queryFrom = 0;
        Util::decomposeDomainByAminoAcid(reader.getDataSize(), reader.getSeqLens(), reader.getSize(),
                                         thread_idx, par.threads, &queryFrom, &querySize);
        if (querySize == 0) {
            queryFrom = 0;
        }
        char buffer[LINE_MAX];


        std::string reverseComplementStr;
        reverseComplementStr.reserve(32000);
        for (unsigned int i = queryFrom; i < (queryFrom + querySize); ++i){
            progress.updateProgress();

            unsigned int key = reader.getDbKey(i);
            const char* data = reader.getData(i, thread_idx);
            size_t dataLength = reader.getSeqLens(i);

            size_t bufferLen;
            switch (forwardFrames){
                case Orf::FRAME_1:
                    // -1 to ignore the null byte copy the new line
                    sequenceWriter.writeData(data, dataLength - 1, key, thread_idx);
                    bufferLen = Orf::writeOrfHeader(buffer, key, static_cast<size_t >(0), dataLength - 3, 0, 0);
                    headerWriter.writeData(buffer, bufferLen, key, thread_idx);
                    break;
                case Orf::FRAME_2:
                    sequenceWriter.writeData(data + 1, dataLength - 2, key, thread_idx);
                    bufferLen = Orf::writeOrfHeader(buffer, key, static_cast<size_t >(1), dataLength - 4, 0, 0);
                    headerWriter.writeData(buffer, bufferLen, key, thread_idx);
                    break;
                case Orf::FRAME_3:
                    sequenceWriter.writeData(data + 2, dataLength - 3, key, thread_idx);
                    bufferLen = Orf::writeOrfHeader(buffer, key, static_cast<size_t >(2), dataLength - 5, 0, 0);
                    headerWriter.writeData(buffer, bufferLen, key, thread_idx);
                    break;
            }

            if(reverseFrames != 0){
                size_t sequenceLength =  dataLength -2;
                bool hasWrongChar = false;
                for(size_t pos = 0; pos < sequenceLength; ++pos) {
                    char reverseComplement = Orf::complement(data[sequenceLength - pos - 1]);
                    reverseComplementStr.push_back(Orf::complement(data[sequenceLength - pos - 1]));
                    if(reverseComplement == '.') {
                        Debug(Debug::WARNING) << "Can not compute reverse sequence of  sequence with index " << i << "!\n";
                        hasWrongChar = true;
                    }
                }
                if(hasWrongChar == true){
                    continue;
                }
                reverseComplementStr.push_back('\n');
            }

            switch (reverseFrames){
                case Orf::FRAME_1:
                    sequenceWriter.writeData(reverseComplementStr.c_str(), reverseComplementStr.size(), key, thread_idx);
                    bufferLen = Orf::writeOrfHeader(buffer, key, reverseComplementStr.size() - 2, static_cast<size_t >(0), 0, 0);
                    headerWriter.writeData(buffer, bufferLen, key, thread_idx);
                    break;
                case Orf::FRAME_2:
                    sequenceWriter.writeData(reverseComplementStr.c_str()+1, reverseComplementStr.size()-1, key, thread_idx);
                    bufferLen = Orf::writeOrfHeader(buffer, key, reverseComplementStr.size() - 3, static_cast<size_t >(1), 0, 0);
                    headerWriter.writeData(buffer, bufferLen, key, thread_idx);
                    break;
                case Orf::FRAME_3:
                    sequenceWriter.writeData(reverseComplementStr.c_str()+2, reverseComplementStr.size()-2, key, thread_idx);
                    bufferLen = Orf::writeOrfHeader(buffer, key, reverseComplementStr.size() - 4, static_cast<size_t >(2), 0, 0);
                    headerWriter.writeData(buffer, bufferLen, key, thread_idx);
                    break;
            }
            reverseComplementStr.clear();
        }
    }
    headerWriter.close(true);
    sequenceWriter.close(true);
    reader.close();

    // make identifiers stable
#pragma omp parallel
    {
#pragma omp single
        {
#pragma omp task
            {
                DBWriter::createRenumberedDB(par.hdr2, par.hdr2Index, "");
            }

#pragma omp task
            {
                std::string lookup = par.db1 + ".lookup";
                DBWriter::createRenumberedDB(par.db2, par.db2Index, par.createLookup ? lookup : "");
            }
        }
    }
    DBReader<unsigned int>::softlinkDb(par.db1, par.db2, DBFiles::SOURCE);

    return EXIT_SUCCESS;
}
<|MERGE_RESOLUTION|>--- conflicted
+++ resolved
@@ -18,13 +18,8 @@
 
 int extractframes(int argc, const char **argv, const Command& command) {
     Parameters& par = Parameters::getInstance();
-<<<<<<< HEAD
-    par.overrideParameterDescription((Command &)command, par.PARAM_ORF_FORWARD_FRAMES.uniqid, "comma-seperated list of frames on the forward strand to be extracted", NULL,  par.PARAM_ORF_FORWARD_FRAMES.category);
-    par.overrideParameterDescription((Command &)command, par.PARAM_ORF_REVERSE_FRAMES.uniqid, "comma-seperated list of frames on the reverse strand to be extracted", NULL,  par.PARAM_ORF_REVERSE_FRAMES.category);
-=======
     par.overrideParameterDescription((Command &)command, par.PARAM_ORF_FORWARD_FRAMES.uniqid, "comma-seperated list of frames on the forward strand to be extracted", NULL, par.PARAM_ORF_FORWARD_FRAMES.category);
     par.overrideParameterDescription((Command &)command, par.PARAM_ORF_REVERSE_FRAMES.uniqid, "comma-seperated list of frames on the reverse strand to be extracted", NULL, par.PARAM_ORF_REVERSE_FRAMES.category);
->>>>>>> e601ea0c
     par.parseParameters(argc, argv, command, true, 0, 0);
 
     DBReader<unsigned int> reader(par.db1.c_str(), par.db1Index.c_str(), par.threads, DBReader<unsigned int>::USE_INDEX|DBReader<unsigned int>::USE_DATA);
