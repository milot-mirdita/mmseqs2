#include "MsaFilter.h"
#include "Parameters.h"
#include "PSSMCalculator.h"
#include "PSSMMasker.h"
#include "DBReader.h"
#include "DBWriter.h"
#include "Debug.h"
#include "Util.h"
#include "FileUtil.h"
#include "tantan.h"
#include "IndexReader.h"

#ifdef OPENMP
#include <omp.h>
#endif

int result2profile(int argc, const char **argv, const Command &command, bool returnAlnRes) {
    MMseqsMPI::init(argc, argv);

    Parameters &par = Parameters::getInstance();
    // default for result2profile to filter MSA
    par.filterMsa = 1;
    if (returnAlnRes) {
        par.PARAM_FILTER_MAX_SEQ_ID.removeCategory(MMseqsParameter::COMMAND_EXPERT);
        par.PARAM_FILTER_QID.removeCategory(MMseqsParameter::COMMAND_EXPERT);
        par.PARAM_FILTER_QSC.removeCategory(MMseqsParameter::COMMAND_EXPERT);
        par.PARAM_FILTER_COV.removeCategory(MMseqsParameter::COMMAND_EXPERT);
        par.PARAM_FILTER_NDIFF.removeCategory(MMseqsParameter::COMMAND_EXPERT);
    }
    par.parseParameters(argc, argv, command, false, 0, 0);
    par.evalProfile = (par.evalThr < par.evalProfile || returnAlnRes) ? par.evalThr : par.evalProfile;
    par.printParameters(command.cmd, argc, argv, *command.params);

    DBReader<unsigned int> resultReader(par.db3.c_str(), par.db3Index.c_str(), par.threads, DBReader<unsigned int>::USE_DATA | DBReader<unsigned int>::USE_INDEX);
    resultReader.open(DBReader<unsigned int>::LINEAR_ACCCESS);
    size_t dbFrom = 0;
    size_t dbSize = 0;
#ifdef HAVE_MPI
    resultReader.decomposeDomainByAminoAcid(MMseqsMPI::rank, MMseqsMPI::numProc, &dbFrom, &dbSize);
    Debug(Debug::INFO) << "Compute split from " << dbFrom << " to " << dbFrom + dbSize << "\n";
    std::pair<std::string, std::string> tmpOutput = Util::createTmpFileNames(par.db4, par.db4Index, MMseqsMPI::rank);
#else
    dbSize = resultReader.getSize();
    std::pair<std::string, std::string> tmpOutput = std::make_pair(par.db4, par.db4Index);
#endif

    int localThreads = par.threads;
    if (static_cast<int>(resultReader.getSize()) <= par.threads) {
        localThreads = static_cast<int>(resultReader.getSize());
    }

    DBReader<unsigned int> *tDbr = NULL;
    IndexReader *tDbrIdx = NULL;
    bool templateDBIsIndex = false;

    int targetSeqType = -1;
    int targetDbtype = FileUtil::parseDbType(par.db2.c_str());
    if (Parameters::isEqualDbtype(targetDbtype, Parameters::DBTYPE_INDEX_DB)) {
        bool touch = (par.preloadMode != Parameters::PRELOAD_MODE_MMAP);
        tDbrIdx = new IndexReader(par.db2, par.threads, IndexReader::SEQUENCES, (touch) ? (IndexReader::PRELOAD_INDEX | IndexReader::PRELOAD_DATA) : 0);
        tDbr = tDbrIdx->sequenceReader;
        templateDBIsIndex = true;
        targetSeqType = tDbr->getDbtype();
    }

    if (templateDBIsIndex == false) {
        tDbr = new DBReader<unsigned int>(par.db2.c_str(), par.db2Index.c_str(), par.threads, DBReader<unsigned int>::USE_INDEX | DBReader<unsigned int>::USE_DATA);
        tDbr->open(DBReader<unsigned int>::NOSORT);
        targetSeqType = tDbr->getDbtype();
    }

    DBReader<unsigned int> *qDbr = NULL;
    const bool sameDatabase = (par.db1.compare(par.db2) == 0) ? true : false;
    if (!sameDatabase) {
        qDbr = new DBReader<unsigned int>(par.db1.c_str(), par.db1Index.c_str(), par.threads, DBReader<unsigned int>::USE_INDEX | DBReader<unsigned int>::USE_DATA);
        qDbr->open(DBReader<unsigned int>::NOSORT);
        if (par.preloadMode != Parameters::PRELOAD_MODE_MMAP) {
            qDbr->readMmapedDataInMemory();
        }
    } else {
        qDbr = tDbr;
    }
    const unsigned int maxSequenceLength = std::max(tDbr->getMaxSeqLen(), qDbr->getMaxSeqLen());

    // qDbr->readMmapedDataInMemory();
    // make sure to touch target after query, so if there is not enough memory for the query, at least the targets
    // might have had enough space left to be residung in the page cache
    if (sameDatabase == false && templateDBIsIndex == false && par.preloadMode != Parameters::PRELOAD_MODE_MMAP) {
        tDbr->readMmapedDataInMemory();
    }

    int type = Parameters::DBTYPE_HMM_PROFILE;
    if (returnAlnRes) {
        type = Parameters::DBTYPE_ALIGNMENT_RES;
    }
    DBWriter resultWriter(tmpOutput.first.c_str(), tmpOutput.second.c_str(), localThreads, par.compressed, type);
    resultWriter.open();

    // + 1 for query
    size_t maxSetSize = resultReader.maxCount('\n') + 1;

    // adjust score of each match state by -0.2 to trim alignment
    SubstitutionMatrix subMat(par.scoringMatrixFile.values.aminoacid().c_str(), 2.0f, -0.2f);
    ProbabilityMatrix probMatrix(subMat);
    EvalueComputation evalueComputation(tDbr->getAminoAcidDBSize(), &subMat, par.gapOpen.values.aminoacid(), par.gapExtend.values.aminoacid());

    if (qDbr->getDbtype() == -1 || targetSeqType == -1) {
        Debug(Debug::ERROR) << "Please recreate your database or add a .dbtype file to your sequence/profile database\n";
        return EXIT_FAILURE;
    }
    if (Parameters::isEqualDbtype(qDbr->getDbtype(), Parameters::DBTYPE_HMM_PROFILE) && Parameters::isEqualDbtype(targetSeqType, Parameters::DBTYPE_HMM_PROFILE)) {
        Debug(Debug::ERROR) << "Only the query OR the target database can be a profile database\n";
        return EXIT_FAILURE;
    }

    Debug(Debug::INFO) << "Query database size: " << qDbr->getSize() << " type: " << qDbr->getDbTypeName() << "\n";
    Debug(Debug::INFO) << "Target database size: " << tDbr->getSize() << " type: " << Parameters::getDbTypeName(targetSeqType) << "\n";

    const bool isFiltering = par.filterMsa != 0 || returnAlnRes;
    Debug::Progress progress(dbSize - dbFrom);
#pragma omp parallel num_threads(localThreads)
    {
        unsigned int thread_idx = 0;
#ifdef OPENMP
        thread_idx = (unsigned int) omp_get_thread_num();
#endif
        Matcher matcher(qDbr->getDbtype(), tDbr->getDbtype(), maxSequenceLength, &subMat, &evalueComputation, par.compBiasCorrection,
                        par.gapOpen.values.aminoacid(), par.gapExtend.values.aminoacid(), 0.0);
        MultipleAlignment aligner(maxSequenceLength, &subMat);
        PSSMCalculator calculator(&subMat, maxSequenceLength, maxSetSize, par.pcmode, par.pca, par.pcb);
        PSSMMasker masker(maxSequenceLength, probMatrix, subMat);
        MsaFilter filter(maxSequenceLength, maxSetSize, &subMat, par.gapOpen.values.aminoacid(), par.gapExtend.values.aminoacid());
        Sequence centerSequence(maxSequenceLength, qDbr->getDbtype(), &subMat, 0, false, par.compBiasCorrection);
        Sequence edgeSequence(maxSequenceLength, targetSeqType, &subMat, 0, false, false);

        char dbKey[255];
        const char *entry[255];
<<<<<<< HEAD
        char buffer[1024 + 32768*4];

=======
        char buffer[2048];
        float * pNullBuffer=new float[maxSequenceLength + 1];
>>>>>>> 22a7bfa2
        std::vector<Matcher::result_t> alnResults;
        alnResults.reserve(300);

        std::vector<std::vector<unsigned char>> seqSet;
        seqSet.reserve(300);

        std::string result;
        result.reserve((maxSequenceLength + 1) * Sequence::PROFILE_READIN_SIZE);

#pragma omp for schedule(dynamic, 10)
        for (size_t id = dbFrom; id < (dbFrom + dbSize); id++) {
            progress.updateProgress();

            unsigned int queryKey = resultReader.getDbKey(id);
            size_t queryId = qDbr->getId(queryKey);
            if (queryId == UINT_MAX) {
                Debug(Debug::WARNING) << "Invalid query sequence " << queryKey << "\n";
                continue;
            }
            centerSequence.mapSequence(queryId, queryKey, qDbr->getData(queryId, thread_idx), qDbr->getSeqLen(queryId));

            bool isQueryInit = false;
            char *data = resultReader.getData(id, thread_idx);
            while (*data != '\0') {
                Util::parseKey(data, dbKey);
                const unsigned int key = (unsigned int) strtoul(dbKey, NULL, 10);
                // in the same database case, we have the query repeated
                if (key == queryKey && sameDatabase == true) {
                    data = Util::skipLine(data);
                    continue;
                }

                const size_t columns = Util::getWordsOfLine(data, entry, 255);
                float evalue = 0.0;
                if (columns >= 4) {
                    evalue = strtod(entry[3], NULL);
                }

                if (evalue < par.evalProfile) {
                    const size_t edgeId = tDbr->getId(key);
                    if (edgeId == UINT_MAX) {
                        Debug(Debug::ERROR) << "Sequence " << key << " does not exist in target sequence database\n";
                        EXIT(EXIT_FAILURE);
                    }
                    edgeSequence.mapSequence(edgeId, key, tDbr->getData(edgeId, thread_idx), tDbr->getSeqLen(edgeId));
                    seqSet.emplace_back(std::vector<unsigned char>(edgeSequence.numSequence, edgeSequence.numSequence + edgeSequence.L));

                    if (columns > Matcher::ALN_RES_WITHOUT_BT_COL_CNT) {
                        alnResults.emplace_back(Matcher::parseAlignmentRecord(data));
                    } else {
                        // Recompute if not all the backtraces are present
                        if (isQueryInit == false) {
                            matcher.initQuery(&centerSequence);
                            isQueryInit = true;
                        }
                        alnResults.emplace_back(matcher.getSWResult(&edgeSequence, INT_MAX, false, 0, 0.0, FLT_MAX, Matcher::SCORE_COV_SEQID, 0, false));
                    }
                }
                data = Util::skipLine(data);
            }

            // Recompute if not all the backtraces are present
            MultipleAlignment::MSAResult res = aligner.computeMSA(&centerSequence, seqSet, alnResults, true);
            if (returnAlnRes == false) {
                alnResults.clear();
            }
            size_t filteredSetSize = isFiltering == false ? res.setSize
                                                          : filter.filter(res, alnResults, (int)(par.covMSAThr * 100), (int)(par.qid * 100), par.qsc, (int)(par.filterMaxSeqId * 100), par.Ndiff);
            //MultipleAlignment::print(res, &subMat);

            if (returnAlnRes) {
                // do not count query
                for (size_t i = 0; i < (filteredSetSize - 1); ++i) {
                    size_t len = Matcher::resultToBuffer(buffer, alnResults[i], true);
                    result.append(buffer, len);
                }
                alnResults.clear();
            } else {
                for (size_t pos = 0; pos < res.centerLength; pos++) {
                    if (res.msaSequence[0][pos] == MultipleAlignment::GAP) {
                        Debug(Debug::ERROR) << "Error in computePSSMFromMSA. First sequence of MSA is not allowed to contain gaps.\n";
                        EXIT(EXIT_FAILURE);
                    }
                }

                PSSMCalculator::Profile pssmRes = calculator.computePSSMFromMSA(filteredSetSize, res.centerLength, (const char **) res.msaSequence, par.wg);
                if (par.compBiasCorrection == true){
                    SubstitutionMatrix::calcGlobalAaBiasCorrection(&subMat, pssmRes.pssm, pNullBuffer,
                                                                   Sequence::PROFILE_AA_SIZE,
                                                                   res.centerLength);
                }

                if (par.maskProfile == true) {
                    masker.mask(centerSequence, pssmRes);
                }
                pssmRes.toBuffer(centerSequence, subMat, result);
            }
            resultWriter.writeData(result.c_str(), result.length(), queryKey, thread_idx);
            result.clear();

            MultipleAlignment::deleteMSA(&res);
            seqSet.clear();
        }
        delete [] pNullBuffer;
    }
    resultWriter.close(returnAlnRes == false);
    resultReader.close();

    if (!sameDatabase) {
        qDbr->close();
        delete qDbr;
    }
    if (tDbrIdx == NULL) {
        tDbr->close();
        delete tDbr;
    } else {
        delete tDbrIdx;
    }

#ifdef HAVE_MPI
    MPI_Barrier(MPI_COMM_WORLD);
    // master reduces results
    if (MMseqsMPI::isMaster()) {
        std::vector<std::pair<std::string, std::string>> splitFiles;
        for (int procs = 0; procs < MMseqsMPI::numProc; procs++) {
            std::pair<std::string, std::string> tmpFile = Util::createTmpFileNames(par.db4, par.db4Index, procs);
            splitFiles.push_back(std::make_pair(tmpFile.first, tmpFile.second));

        }
        DBWriter::mergeResults(par.db4, par.db4Index, splitFiles);
    }
#endif

    if (MMseqsMPI::isMaster() && returnAlnRes == false) {
        DBReader<unsigned int>::softlinkDb(par.db1, par.db4, DBFiles::SEQUENCE_ANCILLARY);
    }

    return EXIT_SUCCESS;
}

int result2profile(int argc, const char **argv, const Command &command) {
    return result2profile(argc, argv, command, false);
}

int filterresult(int argc, const char **argv, const Command &command) {
    return result2profile(argc, argv, command, true);
}
<|MERGE_RESOLUTION|>--- conflicted
+++ resolved
@@ -135,13 +135,9 @@
 
         char dbKey[255];
         const char *entry[255];
-<<<<<<< HEAD
         char buffer[1024 + 32768*4];
-
-=======
-        char buffer[2048];
-        float * pNullBuffer=new float[maxSequenceLength + 1];
->>>>>>> 22a7bfa2
+        float * pNullBuffer = new float[maxSequenceLength + 1];
+
         std::vector<Matcher::result_t> alnResults;
         alnResults.reserve(300);
 
@@ -245,7 +241,7 @@
             MultipleAlignment::deleteMSA(&res);
             seqSet.clear();
         }
-        delete [] pNullBuffer;
+        delete[] pNullBuffer;
     }
     resultWriter.close(returnAlnRes == false);
     resultReader.close();
