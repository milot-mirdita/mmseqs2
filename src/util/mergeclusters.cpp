--- conflicted
+++ resolved
@@ -11,7 +11,6 @@
 #ifdef OPENMP
 #include <omp.h>
 #endif
-
 
 void mergeClusteringResults(std::string seqDB, std::string outDB, std::list<std::string> cluSteps, int threads){
     // open the sequence database
@@ -139,53 +138,6 @@
     Debug(Debug::INFO) << "...done.\n";
 }
 
-<<<<<<< HEAD
-=======
-void mergeSearchWithClustersResults(const std::string &searchResults, const std::string &outDB,
-                                    const std::string &geneToQuerySetLink, int threads){
-    std::string searchResultsIndex = searchResults + ".index";
-    DBReader<unsigned int> searchResultsDB(searchResults.c_str(), searchResultsIndex.c_str());
-    searchResultsDB.open(DBReader<unsigned int>::NOSORT);
-
-    std::string geneToQuerySetLinkIndex = geneToQuerySetLink + ".index";
-    DBReader<unsigned int> geneToQuerySetLinkDB(geneToQuerySetLink.c_str(), geneToQuerySetLinkIndex.c_str());
-    geneToQuerySetLinkDB.open(DBReader<unsigned int>::NOSORT);
-
-    std::string outDBIndex = outDB + ".index";
-    auto* dbw = new DBWriter(outDB.c_str(), outDBIndex.c_str(), static_cast<unsigned int>(threads));
-    dbw->open();
-
-    #pragma omp parallel for schedule(dynamic, 10)
-    for (size_t i = 0; i < geneToQuerySetLinkDB.getSize(); i++){
-        std::string buffer;
-        std::stringstream querySetGeneList(geneToQuerySetLinkDB.getData(i));
-        std::string Gene;
-        int thread_idx = 0;
-#ifdef OPENMP
-        thread_idx = omp_get_thread_num();
-#endif
-        // go through the sequences in the cluster and add them to the initial clustering
-        while (std::getline(querySetGeneList, Gene)){
-            auto key = (unsigned  int) strtoul(Gene.c_str(), nullptr, 10);
-
-            char *data = searchResultsDB.getDataByDBKey(key);
-            buffer.append(data);
-        }
-        dbw->writeData(buffer.c_str(), buffer.length(), geneToQuerySetLinkDB.getDbKey(i),
-                       static_cast<unsigned int>(thread_idx));
-    }
-
-    dbw->close();
-    delete dbw;
-
-
-    searchResultsDB.close();
-    geneToQuerySetLinkDB.close();
-
-    Debug(Debug::INFO) << "...done.\n";
-}
-
->>>>>>> 9d3453ea
 int mergeclusters(int argc, const char **argv, const Command& command) {
     Parameters &par = Parameters::getInstance();
     par.parseParameters(argc, argv, command, 3, true, true);
