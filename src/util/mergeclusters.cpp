--- conflicted
+++ resolved
@@ -148,21 +148,6 @@
     dbr.close();
 
     delete[] mergedClustering;
-<<<<<<< HEAD
-}
-
-int mergeclusters(int argc, const char **argv, const Command& command) {
-    Parameters &par = Parameters::getInstance();
-    par.parseParameters(argc, argv, command, true, true, 0);
-
-    std::list<std::string> clusterings;
-    for (size_t i = 2; i < par.filenames.size(); i++) {
-        clusterings.push_back(par.filenames[i]);
-    }
-
-    mergeClusteringResults(par.db1, par.db2, clusterings, par.threads, par.compressed);
-=======
->>>>>>> e601ea0c
 
     return EXIT_SUCCESS;
 }