--- conflicted
+++ resolved
@@ -52,29 +52,16 @@
     std::fill_n(bestscore, n, -10);
 #pragma omp parallel
     {
-
 #pragma omp for schedule(dynamic, 1000)
-<<<<<<< HEAD
         for(size_t i = 0; i < dbSize; i++) {
             unsigned int clusterId = seqDbr->getDbKey(i);
             const size_t alnId = alnDbr->getId(clusterId);
             seqDbrIdToalnDBrId[i]=alnId;
             char *data = alnDbr->getData(alnId);
             size_t dataSize = alnDbr->getSeqLens()[alnId];
-            size_t elementCount = Util::count_lines(data, dataSize);
+            size_t elementCount = Util::countLines(data, dataSize);
             elementOffsets[i] = elementCount;
         }
-=======
-    for(size_t i = 0; i < dbSize; i++) {
-        unsigned int clusterId = seqDbr->getDbKey(i);
-        const size_t alnId = alnDbr->getId(clusterId);
-        seqDbrIdToalnDBrId[i]=alnId;
-        char *data = alnDbr->getData(alnId);
-        size_t dataSize = alnDbr->getSeqLens()[alnId];
-        size_t elementCount = Util::countLines(data, dataSize);
-        elementOffsets[i] = elementCount;
-    }
->>>>>>> d10d60c8
 
     }
     //time
