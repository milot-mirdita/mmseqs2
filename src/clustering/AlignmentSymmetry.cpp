//
// Implemented by Martin Steinegger, Lars vdd
//
#include "AlignmentSymmetry.h"
#include <climits>
#include <new>
#include <algorithm>
#include "Parameters.h"
#include "Util.h"
#include "Debug.h"
#include "Log.h"
#ifdef OPENMP
#include <omp.h>
#endif

#define LEN(x, y) (x[y+1] - x[y])

void AlignmentSymmetry::readInData(DBReader<unsigned int>*alnDbr, DBReader<unsigned int>*seqDbr,
                                   unsigned int **elementLookupTable, unsigned short **elementScoreTable,
                                   int scoretype, size_t *offsets) {
    const size_t dbSize = seqDbr->getSize();
#pragma omp parallel for schedule(dynamic, 1000)
    for(size_t i = 0; i < dbSize; i++) {
        Log::printProgress(i);
        // seqDbr is descending sorted by length
        // the assumption is that clustering is B -> B (not A -> B)
        const unsigned int clusterId = seqDbr->getDbKey(i);
        char *data = alnDbr->getDataByDBKey(clusterId);

        if (*data == '\0') { // check if file contains entry
            Debug(Debug::ERROR) << "ERROR: Sequence " << i
            << " does not contain any sequence for key " << clusterId
            << "!\n";
            continue;
        }
        size_t setSize = LEN(offsets, i);
        size_t writePos = 0;
        while (*data != '\0' ) {
            if(writePos >= setSize){
                Debug(Debug::ERROR) << "ERROR: Set " << i
                << " has more elements than allocated (" << setSize
                << ")!\n";
                continue;
            }
            char similarity[255+1];
            char dbKey[255 + 1];
            Util::parseKey(data, dbKey);
            const unsigned int key = (unsigned int) strtoul(dbKey, NULL, 10);
            const size_t currElement = seqDbr->getId(key);
            if(elementScoreTable != NULL){
                if (scoretype == Parameters::APC_ALIGNMENTSCORE) {
                    //column 1 = alignment score
                    Util::parseByColumnNumber(data, similarity, 1);
                    elementScoreTable[i][writePos]  = (unsigned short)(atof(similarity));
                }else {
                    //column 2 = sequence identity
                    Util::parseByColumnNumber(data, similarity, 2);
                    elementScoreTable[i][writePos]  = (unsigned short)(atof(similarity)*1000.0f);
                }
            }
            if (currElement == UINT_MAX || currElement > seqDbr->getSize()) {
                Debug(Debug::ERROR) << "ERROR: Element " << dbKey
                << " contained in some alignment list, but not contained in the sequence database!\n";
                EXIT(EXIT_FAILURE);
            }
            elementLookupTable[i][writePos] = currElement;
            writePos++;
            data = Util::skipLine(data);
        }
    }
}

size_t AlignmentSymmetry::findMissingLinks(unsigned int ** elementLookupTable, size_t * offsetTable, size_t dbSize, int threads) {
    // init memory for parallel merge
    unsigned int * tmpSize = new(std::nothrow) unsigned int[threads * dbSize];
    Util::checkAllocation(tmpSize, "Could not allocate memory in findMissingLinks");
    memset(tmpSize, 0, threads * dbSize * sizeof(unsigned int));
#pragma omp parallel for schedule(dynamic, 1000)
    for(size_t setId = 0; setId < dbSize; setId++) {
        int thread_idx = 0;
#ifdef OPENMP
        thread_idx = omp_get_thread_num();
#endif
        const size_t elementSize = LEN(offsetTable,setId);
        for(size_t elementId = 0; elementId < elementSize; elementId++) {
            const unsigned int currElm = elementLookupTable[setId][elementId];
            const unsigned int currElementSize = LEN(offsetTable, currElm);
            const bool elementFound = std::binary_search(elementLookupTable[currElm],
                                                  elementLookupTable[currElm] + currElementSize,
                                                         setId);
            // this is a new connection since setId is not contained in currentElementSet
            if(elementFound == false){
                tmpSize[currElm * threads + thread_idx] += 1;
            }
        }
    }
    // merge size arrays
    size_t symmetricElementCount = 0;
    for(size_t setId = 0; setId < dbSize; setId++) {
        offsetTable[setId] = LEN(offsetTable, setId);
        for (int thread_idx = 0; thread_idx < threads; thread_idx++) {
            offsetTable[setId] += tmpSize[setId * threads + thread_idx];
        }
        symmetricElementCount += offsetTable[setId];
    }
    computeOffsetFromCounts(offsetTable, dbSize);

    // clear memory
    delete [] tmpSize;

    return symmetricElementCount;
}

<<<<<<< HEAD
void AlignmentSymmetry::computeOffsetTable(size_t *elementSizes, size_t dbSize) {
    size_t elementLength = elementSizes[0];
    elementSizes[0] = 0;
    for(size_t i = 0; i < dbSize; i++) {
        size_t tmp = elementSizes[i+1];
        elementSizes[i+1] = elementSizes[i] + elementLength;
        elementLength = tmp;
=======
void AlignmentSymmetry::computeOffsetFromCounts(size_t *elementSizes, size_t dbSize) {
    size_t prevElementLenght = elementSizes[0];
    elementSizes[0] = 0;
    for(size_t i = 0; i < dbSize; i++) {
        const size_t currElementLength = elementSizes[i + 1];
        elementSizes[i + 1] = elementSizes[i] + prevElementLenght;
        prevElementLenght = currElementLength;
>>>>>>> 6c9e431f
    }
}

void AlignmentSymmetry::addMissingLinks(unsigned int **elementLookupTable,
                                        size_t * offsetTable, size_t dbSize, unsigned short **elementScoreTable) {

    // iterate over all connections and check if it exists in the corresponding set
    // if not add it
    for(size_t setId = 0; setId < dbSize; setId++) {
        Log::printProgress(setId);
        const size_t elementSize = LEN(offsetTable, setId);
        for(size_t elementId = 0; elementId < elementSize; elementId++) {
            const unsigned int currElm = elementLookupTable[setId][elementId];
            if(currElm == UINT_MAX || currElm > dbSize){
                Debug(Debug::ERROR) << "currElm > dbSize in element list (addMissingLinks). This should not happen.\n";
                EXIT(EXIT_FAILURE);
            }
            const unsigned int currElementSize = LEN(offsetTable, currElm);
            bool found = false;
            // check if setId is already in set of currElm
            for(size_t pos = 0; pos < currElementSize && found == false; pos++){
                found = (elementLookupTable[currElm][pos] == setId);
            }
            // this is a new connection
            if(found == false){ // add connection if it could not be found
                // find pos to write
                size_t pos;
                for(pos = currElementSize; elementLookupTable[currElm][pos] != UINT_MAX; pos++ );
                elementLookupTable[currElm][pos] = setId;
                elementScoreTable[currElm][pos]=elementScoreTable[setId][elementId];
            }
        }
    }
}

// sort each element vector for bsearch
void AlignmentSymmetry::sortElements(unsigned int **elementLookupTable, size_t *elementOffsets, size_t dbSize) {
#pragma omp parallel for schedule(dynamic, 1000)
    for (size_t i = 0; i < dbSize; i++) {
        std::sort(elementLookupTable[i], elementLookupTable[i] + LEN(elementOffsets, i));
    }
}
#undef LEN<|MERGE_RESOLUTION|>--- conflicted
+++ resolved
@@ -111,23 +111,13 @@
     return symmetricElementCount;
 }
 
-<<<<<<< HEAD
-void AlignmentSymmetry::computeOffsetTable(size_t *elementSizes, size_t dbSize) {
-    size_t elementLength = elementSizes[0];
-    elementSizes[0] = 0;
-    for(size_t i = 0; i < dbSize; i++) {
-        size_t tmp = elementSizes[i+1];
-        elementSizes[i+1] = elementSizes[i] + elementLength;
-        elementLength = tmp;
-=======
 void AlignmentSymmetry::computeOffsetFromCounts(size_t *elementSizes, size_t dbSize) {
-    size_t prevElementLenght = elementSizes[0];
+    size_t prevElementLength = elementSizes[0];
     elementSizes[0] = 0;
     for(size_t i = 0; i < dbSize; i++) {
         const size_t currElementLength = elementSizes[i + 1];
-        elementSizes[i + 1] = elementSizes[i] + prevElementLenght;
-        prevElementLenght = currElementLength;
->>>>>>> 6c9e431f
+        elementSizes[i + 1] = elementSizes[i] + prevElementLength;
+        prevElementLength = currElementLength;
     }
 }
 
