//
// Created by lars on 26.05.15.
//

#ifndef MMSEQS_DISTANCECALCULATOR_H
#define MMSEQS_DISTANCECALCULATOR_H

#include <sstream>
<<<<<<< HEAD
#include <cstring>

#include <vector>
=======
#include <simd/simd.h>
#include <MathUtil.h>
#include <cstring>

#include "BaseMatrix.h"
>>>>>>> 8a497114

class DistanceCalculator {
public:


    template<typename T>
    static unsigned int computeSubstituionDistance(const T *seq1,
                                                   const T *seq2,
                                                   const unsigned int length,
                                                   short ** subMat, bool globalAlignment = false) {
        int max = 0;
        int score = 0;
        if (globalAlignment)
        {
            for(unsigned int pos = 0; pos < length; pos++){
                max += subMat[seq1[pos]][seq2[pos]];
            }
        } else {
            for(unsigned int pos = 0; pos < length; pos++){
                int curr = subMat[seq1[pos]][seq2[pos]];
                score = curr  + score;
                score = (score < 0) ? 0 : score;
                max = (score > max)? score : max;
            }
        }
        if (max<0)
            max = 0;
            
        return max;
    }



    struct LocalAlignment{
        int startPos;
        int endPos;
        unsigned int score;
        LocalAlignment(int startPos, int endPos, int score)
        : startPos(startPos), endPos(endPos), score(score)
        {}
        LocalAlignment() : startPos(-1), endPos(-1), score(-1)  {}

    };

    template<typename T>
    static LocalAlignment computeSubstituionStartEndDistance(const T *seq1,
                                                           const T *seq2,
                                                           const unsigned int length,
                                                           short ** subMat) {
        int maxScore = 0;
        int maxEndPos = 0;
        int maxStartPos = 0;
        int minPos = 0;
        int maxMinPos = 0;
        int score = 0;
        for(unsigned int pos = 0; pos < length; pos++){
            int curr = subMat[seq1[pos]][seq2[pos]];
            score = curr  + score;
            const bool isMinScore = (score < 0);
            score =  (isMinScore) ? 0 : score;
            minPos = (isMinScore) ? pos : minPos;
            const bool isNewMaxScore = (score > maxScore);
            maxEndPos = (isNewMaxScore) ? pos : maxEndPos;
            maxStartPos = (isNewMaxScore) ? minPos : maxStartPos;
            maxScore = (isNewMaxScore)? score : maxScore;
        }
        return LocalAlignment(maxStartPos, maxEndPos, maxScore);
    }


    static unsigned int computeHammingDistance(const char *seq1, const char *seq2, unsigned int length){
        unsigned int diff = 0;
        unsigned int simdBlock = length/(VECSIZE_INT*4);
        simd_int * simdSeq1 = (simd_int *) seq1;
        simd_int * simdSeq2 = (simd_int *) seq2;
        for (unsigned int pos = 0; pos < simdBlock; pos++ ) {
            simd_int seq1vec = simdi_loadu(simdSeq1+pos);
            simd_int seq2vec = simdi_loadu(simdSeq2+pos);
            // int _mm_movemask_epi8(__m128i a) creates 16-bit mask from most significant bits of
            // the 16 signed or unsigned 8-bit integers in a and zero-extends the upper bits.
            simd_int seqComparision = simdi8_eq(seq1vec, seq2vec);
            int res = simdi8_movemask(seqComparision);
            diff += MathUtil::popCount(res);  // subtract positions that should not contribute to coverage
        }
         // compute missing rest
        for (unsigned int pos = simdBlock*(VECSIZE_INT*4); pos < length; pos++ ) {
            diff += (seq1[pos] == seq2[pos]);
        }
        return length-diff;
    }


    /*
     * Adapted from levenshtein.js (https://gist.github.com/andrei-m/982927)
     * Changed to hold only one row of the dynamic programing matrix
     * Copyright (c) 2011 Andrei Mackenzie
     * Permission is hereby granted, free of charge, to any person obtaining a copy of this software and associated documentation files (the "Software"), to deal in the Software without restriction, including without limitation the rights to use, copy, modify, merge, publish, distribute, sublicense, and/or sell copies of the Software, and to permit persons to whom the Software is furnished to do so, subject to the following conditions:
     * The above copyright notice and this permission notice shall be included in all copies or substantial portions of the Software.
     * THE SOFTWARE IS PROVIDED "AS IS", WITHOUT WARRANTY OF ANY KIND, EXPRESS OR IMPLIED, INCLUDING BUT NOT LIMITED TO THE WARRANTIES OF MERCHANTABILITY, FITNESS FOR A PARTICULAR PURPOSE AND NONINFRINGEMENT. IN NO EVENT SHALL THE AUTHORS OR COPYRIGHT HOLDERS BE LIABLE FOR ANY CLAIM, DAMAGES OR OTHER LIABILITY, WHETHER IN AN ACTION OF CONTRACT, TORT OR OTHERWISE, ARISING FROM, OUT OF OR IN CONNECTION WITH THE SOFTWARE OR THE USE OR OTHER DEALINGS IN THE SOFTWARE.
*/
    static size_t levenshteinDistance(const std::string &s1, const std::string &s2) {
        size_t m = s1.length();
        size_t n = s2.length();

        if (m == 0)
            return n;
        if (n == 0)
            return m;

        // we don't need the full matrix just for the distance
        // we only need space for one row + the last value;
        size_t *row  = new size_t[m + 1];
        for (size_t i = 0; i <= m; ++i) {
            row[i] = i;
        }

        // fill in the rest of the matrix
        for (size_t i = 1; i <= n; i++) {
            size_t prev = i;
            for (size_t j = 1; j <= m; j++) {
                size_t val;
                if (s2[i - 1] == s1[j - 1]) {
                    val = row[j - 1]; // match
                } else {
                    val = std::min(row[j - 1] + 1, // substitution
                                   std::min(prev + 1,       // insertion
                                            row[j] + 1));   // deletion
                }
                row[j - 1] = prev;
                prev = val;
            }
            row[m] = prev;
        }

        // the last element of the matrix is the distance
        size_t distance = row[m];
        delete[] row;

        return distance;
    }

    static double keywordDistance(const std::string &s1, const std::string &s2) {
        std::stringstream seq1(s1);
        std::string segment;
        std::vector<std::string> kwlist1;
        while (std::getline(seq1, segment, ';')) {
            if (strcmp(segment.c_str(), "\n") != 0)
                kwlist1.push_back(segment);
        }
        std::vector<std::string> kwlist2;
        std::stringstream seq2(s2);
        while (std::getline(seq2, segment, ';')) {
            if (strcmp(segment.c_str(), "\n") != 0)
                kwlist2.push_back(segment);
        }
        double score = 0.0;
        for (std::string s1 : kwlist1) {
            for (std::string s2 : kwlist2) {
                if (strcmp(s1.c_str(), s2.c_str()) == 0) {
                    score++;
                    break;
                }
            }
        }
        score = ((score / std::max(kwlist1.size(), kwlist2.size())) +
                 (score / std::min(kwlist1.size(), kwlist2.size()))) / 2;

        return score;
    }

    void prepareGlobalAliParam(const BaseMatrix &subMat)
    {
        globalAliMu = 0;
        globalAliSigma = 0;

        for (size_t i = 0; i<subMat.alphabetSize - 1;i++)
        {

            for (size_t j = 0; j<subMat.alphabetSize - 1;j++)
            {
                globalAliMu += subMat.pBack[i] * subMat.pBack[j] * subMat.subMatrix[i][j];
            }
        }

        for (size_t i = 0; i<subMat.alphabetSize - 1;i++)
        {

            for (size_t j = 0; j<subMat.alphabetSize - 1;j++)
            {
                double distToMean = (subMat.subMatrix[i][j] - globalAliMu);
                globalAliSigma += subMat.pBack[i] * subMat.pBack[j] * distToMean*distToMean;
            }
        }
        globalAliSigma = sqrt(globalAliSigma);

    }

    double getPvalGlobalAli(float score,size_t len)
    {
        return 0.5 - 0.5*erf((score/len-globalAliMu)/(sqrt(2.0/sqrt((float)len))*globalAliSigma));
    }
private:
    
    float globalAliMu,globalAliSigma;
    

};

#endif //MMSEQS_DISTANCECALCULATOR_H<|MERGE_RESOLUTION|>--- conflicted
+++ resolved
@@ -6,17 +6,12 @@
 #define MMSEQS_DISTANCECALCULATOR_H
 
 #include <sstream>
-<<<<<<< HEAD
 #include <cstring>
-
 #include <vector>
-=======
-#include <simd/simd.h>
-#include <MathUtil.h>
-#include <cstring>
-
+
+#include "simd.h"
+#include "MathUtil.h"
 #include "BaseMatrix.h"
->>>>>>> 8a497114
 
 class DistanceCalculator {
 public:
